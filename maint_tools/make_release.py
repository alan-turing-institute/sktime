#!/usr/bin/env python3 -u
# coding: utf-8
<<<<<<< HEAD
<<<<<<< HEAD
=======
# copyright: sktime developers, BSD-3-Clause License (see LICENSE file)
>>>>>>> 67c56be8b1e838f2628df829946f795b7dba9aed
=======
# copyright: sktime developers, BSD-3-Clause License (see LICENSE file)
>>>>>>> f29b45e0
"""
Do-nothing script for making a release

This idea comes from here:
<<<<<<< HEAD
<<<<<<< HEAD
- https://blog.danslimmon.com/2019/07/15/do-nothing-scripting-the-key-to-gradual-automation/

The script is adapted from:
- https://github.com/alan-turing-institute/CleverCSV/blob/master/make_release.py
=======
- https://blog.danslimmon.com/2019/07/15/do-nothing-scripting-the-key-to
-gradual-automation/

The script is adapted from:
- https://github.com/alan-turing-institute/CleverCSV/blob/master
/make_release.py
>>>>>>> 67c56be8b1e838f2628df829946f795b7dba9aed
=======
- https://blog.danslimmon.com/2019/07/15/do-nothing-scripting-the-key-to
-gradual-automation/

The script is adapted from:
- https://github.com/alan-turing-institute/CleverCSV/blob/master
/make_release.py
>>>>>>> f29b45e0
"""

__author__ = ["Markus Löning"]

import codecs
import os
import re
import webbrowser
<<<<<<< HEAD
<<<<<<< HEAD
=======
import platform
>>>>>>> f29b45e0

import colorama

ROOT_DIR = os.path.abspath(os.path.dirname(__file__)).strip("maint_tools")
PACKAGE_NAME = "sktime"
URLS = {
    "docs_local": f"file:///{ROOT_DIR}docs/_build/html/index.html",
    "docs_online": "https://alan-turing-institute.github.io/sktime/",
<<<<<<< HEAD
    "pypi": f"https://pypi.org/simple/{PACKAGE_NAME}/"
=======
import platform

import colorama

ROOT_DIR = os.path.abspath(os.path.dirname(__file__)).strip("maint_tools")
PACKAGE_NAME = "sktime"
URLS = {
    "docs_local": f"file:///{ROOT_DIR}docs/_build/html/index.html",
    "docs_online": "https://alan-turing-institute.github.io/sktime/",
    "pypi": f"https://pypi.org/simple/{PACKAGE_NAME}/",
    "github_new_pr": "https://github.com/alan-turing-institute/sktime/compare"
>>>>>>> 67c56be8b1e838f2628df829946f795b7dba9aed
=======
    "pypi": f"https://pypi.org/simple/{PACKAGE_NAME}/",
    "github_new_pr": "https://github.com/alan-turing-institute/sktime/compare"
>>>>>>> f29b45e0
}


def read(*parts):
    # intentionally *not* adding an encoding option to open, See:
    #   https://github.com/pypa/virtualenv/issues/201#issuecomment-3145690
<<<<<<< HEAD
<<<<<<< HEAD
    with codecs.open(os.path.join(ROOTDIR, *parts), 'r') as fp:
=======
    with codecs.open(os.path.join(ROOT_DIR, *parts), 'r') as fp:
>>>>>>> 67c56be8b1e838f2628df829946f795b7dba9aed
=======
    with codecs.open(os.path.join(ROOT_DIR, *parts), 'r') as fp:
>>>>>>> f29b45e0
        return fp.read()


def find_version(*file_paths):
    version_file = read(*file_paths)
<<<<<<< HEAD
<<<<<<< HEAD
    version_match = re.search(r"^__version__ = ['\"]([^'\"]*)['\"]", version_file, re.M)
=======
    version_match = re.search(r"^__version__ = ['\"]([^'\"]*)['\"]",
                              version_file, re.M)
>>>>>>> 67c56be8b1e838f2628df829946f795b7dba9aed
=======
    version_match = re.search(r"^__version__ = ['\"]([^'\"]*)['\"]",
                              version_file, re.M)
>>>>>>> f29b45e0
    if version_match:
        return version_match.group(1)
    else:
        raise RuntimeError("Unable to find version string.")


def open_website(website):
    webbrowser.open(website, new=1)


def colored(msg, color=None, style=None):
    colors = {
        "red": colorama.Fore.RED,
        "green": colorama.Fore.GREEN,
        "cyan": colorama.Fore.CYAN,
        "yellow": colorama.Fore.YELLOW,
        "magenta": colorama.Fore.MAGENTA,
        None: "",
    }
    styles = {
        "bright": colorama.Style.BRIGHT,
        "dim": colorama.Style.DIM,
        None: "",
    }
    pre = colors[color] + styles[style]
    post = colorama.Style.RESET_ALL
    return f"{pre}{msg}{post}"


def cprint(msg, color=None, style=None):
    """Coloured printing"""
    print(colored(msg, color=color, style=style))


def wait_for_enter():
    input(colored("\nPress Enter to continue", style="dim"))
    print()


class Step:

    def pre(self, context):
        pass

    def post(self, context):
        wait_for_enter()

    def run(self, context):
        try:
            self.pre(context)
            self.action(context)
            self.post(context)
        except KeyboardInterrupt:
            cprint("\nInterrupted.", color="red")
            raise SystemExit(1)

    @staticmethod
    def instruct(msg):
        cprint(msg, color="green")

    def print_run(self, msg):
        cprint("Run:", color="cyan", style="bright")
        self.print_cmd(msg)

    @staticmethod
    def print_cmd(msg):
        cprint("\t" + msg, color="cyan", style="bright")

    @staticmethod
    def do_cmd(cmd):
        cprint(f"Going to run: {cmd}", color="magenta", style="bright")
        wait_for_enter()
        os.system(cmd)

    def action(self, context):
        raise NotImplementedError("abstract method")


class ConfirmGitStatus(Step):
<<<<<<< HEAD
<<<<<<< HEAD
    def action(self, context):
        self.instruct("Make sure you're on master and changes are merged in")
        self.print_run("git checkout master")
=======

    def __init__(self, branch):
        self.branch = branch

    def action(self, context):
=======

    def __init__(self, branch):
        self.branch = branch

    def action(self, context):
>>>>>>> f29b45e0
        self.instruct(f"Make sure you're on: {self.branch}, you're local "
                      f"branch is up-to-date, and all new changes are merged "
                      f"in.")
        self.do_cmd(f"git checkout {self.branch}")
        self.do_cmd("git pull")
<<<<<<< HEAD
>>>>>>> 67c56be8b1e838f2628df829946f795b7dba9aed
=======
>>>>>>> f29b45e0


class RunTests(Step):
    def action(self, context):
        self.do_cmd("make test")


class RunLinting(Step):
    def action(self, context):
        self.do_cmd("make lint")


class UpdateChangelog(Step):
    def action(self, context):
        self.instruct(f"Update CHANGELOG for version: {context['version']}")


class BumpVersion(Step):
    def action(self, context):
        self.instruct(f"Update __init__.py with new version")

    def post(self, context):
        wait_for_enter()
<<<<<<< HEAD
<<<<<<< HEAD
        context["version"] = find_version(context['package_name'], '__init__.py')
=======
        context["version"] = find_version(context['package_name'],
                                          '__init__.py')
>>>>>>> 67c56be8b1e838f2628df829946f795b7dba9aed
=======
        context["version"] = find_version(context['package_name'],
                                          '__init__.py')
>>>>>>> f29b45e0


class MakeClean(Step):
    def action(self, context):
        self.do_cmd("make clean")


class MakeDocs(Step):
    def action(self, context):
        self.do_cmd("make docs")


class MakeDist(Step):
    def action(self, context):
<<<<<<< HEAD
<<<<<<< HEAD
=======
=======
>>>>>>> f29b45e0

        if platform.system() == "Darwin":
            self.instruct(
                "On macOS, we need to set up the C compiler.")
            self.do_cmd(
                'export CC=/usr/bin/clang '
                'export CXX=/usr/bin/clang++ '
                'export CPPFLAGS="$CPPFLAGS -Xpreprocessor -fopenmp" '
                'export CFLAGS="$CFLAGS -I/usr/local/opt/libomp/include" '
                'export CXXFLAGS="$CXXFLAGS -I/usr/local/opt/libomp/include" '
                'export LDFLAGS="$LDFLAGS -L/usr/local/opt/libomp/lib -lomp" '
                'export DYLD_LIBRARY_PATH=/usr/local/opt/libomp/lib'
            )

<<<<<<< HEAD
>>>>>>> 67c56be8b1e838f2628df829946f795b7dba9aed
=======
>>>>>>> f29b45e0
        self.do_cmd("make dist")


class PushToTestPyPI(Step):
    def action(self, context):
        self.do_cmd(
<<<<<<< HEAD
<<<<<<< HEAD
            "twine upload --repository-url https://test.pypi.org/legacy/ dist/*"
=======
            "twine upload --repository-url https://test.pypi.org/legacy/ "
            "dist/*"
>>>>>>> 67c56be8b1e838f2628df829946f795b7dba9aed
=======
            "twine upload --repository-url https://test.pypi.org/legacy/ "
            "dist/*"
>>>>>>> f29b45e0
        )


class InstallFromTestPyPI(Step):
    def action(self, context):
        self.instruct(
            f"Check installation from TestPyPI"
        )
<<<<<<< HEAD
<<<<<<< HEAD
=======
        self.print_run("makedir /tmp/")
>>>>>>> f29b45e0
        self.print_run("cd /tmp/")
        self.print_cmd("conda remove -n testenv --all -y")
        self.print_cmd("conda create -n testenv python=3.7")
        self.print_cmd("conda activate testenv")

        # use extra-index-url to install dependencies
        self.print_cmd(
<<<<<<< HEAD
            "pip install --index-url https://test.pypi.org/simple/ "
            "--extra-index-url https://pypi.org/simple {context['package_name']}=={context['version']}"
=======
        self.print_run("makedir /tmp/")
        self.print_run("cd /tmp/")
        self.print_cmd("conda remove -n testenv --all -y")
        self.print_cmd("conda create -n testenv python=3.7")
        self.print_cmd("conda activate testenv")

        # use extra-index-url to install dependencies
        self.print_cmd(
            f"pip install --index-url https://test.pypi.org/simple/ "
            f"--extra-index-url https://pypi.org/simple "
            f"{context['package_name']}=={context['version']}"
>>>>>>> 67c56be8b1e838f2628df829946f795b7dba9aed
=======
            f"pip install --index-url https://test.pypi.org/simple/ "
            f"--extra-index-url https://pypi.org/simple "
            f"{context['package_name']}=={context['version']}"
>>>>>>> f29b45e0
        )


class CheckVersionNumber(Step):
    def action(self, context):
        self.instruct(
<<<<<<< HEAD
<<<<<<< HEAD
            f"Ensure that the following command gives version: {context['version']}"
        )
        self.do_cmd(f"python -c 'import {context['package_name']}; print({context['package_name']}.__version__)'")
=======
            f"Ensure that the following command gives version: "
            f"{context['version']}"
        )
        self.do_cmd(
            f"python -c 'import {context['package_name']}; print("
            f"{context['package_name']}.__version__)'")
>>>>>>> 67c56be8b1e838f2628df829946f795b7dba9aed
=======
            f"Ensure that the following command gives version: "
            f"{context['version']}"
        )
        self.do_cmd(
            f"python -c 'import {context['package_name']}; print("
            f"{context['package_name']}.__version__)'")
>>>>>>> f29b45e0


class DeactivateVenv(Step):
    def action(self, context):
        self.print_run("deactivate")
        self.instruct("Go back to the project directory")


<<<<<<< HEAD
<<<<<<< HEAD
class GitTagVersion(Step):
    def action(self, context):
=======
class GitTagRelease(Step):
    def action(self, context):
        self.instruct("Tag version as a release")
>>>>>>> 67c56be8b1e838f2628df829946f795b7dba9aed
=======
class GitTagRelease(Step):
    def action(self, context):
        self.instruct("Tag version as a release")
>>>>>>> f29b45e0
        self.do_cmd(f"git tag v{context['version']}")


class GitTagPreRelease(Step):
    def action(self, context):
        self.instruct("Tag version as a pre-release (increment as needed)")
        self.print_run(f"git tag v{context['version']}-rc.1")


<<<<<<< HEAD
<<<<<<< HEAD
class GitAddCommit(Step):
    def action(self, context):
        self.instruct("Add everything to git and commit")


class GitAddRelease(Step):
    def action(self, context):
        self.instruct("Add CHANGELOG & README to git")
        self.instruct(
            f"Commit with title: {context['package_name']} {context['version']}"
        )


class PushToPyPI(Step):
    def action(self, context):
        self.do_cmd("twine upload dist/*")


class PushToGitHub(Step):
    def action(self, context):
        self.do_cmd("git push -u --tags origin master")
=======
class PushToGitHub(Step):
    def action(self, context):
        self.instruct("Add and commit to git, then push to GitHub")
>>>>>>> 67c56be8b1e838f2628df829946f795b7dba9aed
=======
class PushToGitHub(Step):
    def action(self, context):
        self.instruct("Add and commit to git, then push to GitHub")
>>>>>>> f29b45e0


class CheckCIStatus(Step):
    def action(self, context):
        self.instruct(
            "Wait for CI to complete and check status"
        )


class CheckOnlineDocs(Step):
    def action(self, context):
        self.instruct(
            "Check online docs"
        )
        open_website(URLS["docs_online"])


class CheckLocalDocs(Step):
    def action(self, context):
        self.instruct(
            "Check local docs"
        )
        open_website(URLS["docs_local"])


class CheckPyPIFiles(Step):
    def action(self, context):
<<<<<<< HEAD
<<<<<<< HEAD
        self.instruct(
            "Check PyPI files"
        )
=======
        self.instruct("Check PyPI files")
>>>>>>> f29b45e0
        open_website(URLS["pypi"])


class OpenGitHubPR(Step):
    def action(self, context):
        self.instruct("Open PR from dev to master on GitHub")
        open_website(URLS["github_new_pr"])


class MergeGitHubPR(Step):
    def action(self, context):
        self.instruct("Review and merge PR from dev into master on GitHub")


class PushTagToGitHub(Step):

    def action(self, context):
        self.do_cmd("git push -u --tags origin master")


def main():
    colorama.init()
    steps = [
        # ConfirmGitStatus(branch="dev"),
        # # run checks locally
        # MakeClean(),
        # RunLinting(),
        # RunTests(),
        # UpdateChangelog(),
        # MakeDocs(),
        # CheckLocalDocs(),
        # BumpVersion(),
        # CheckVersionNumber(),
        # # run CI checks online
        # PushToGitHub(),
        # OpenGitHubPR(),
        # CheckCIStatus(),
        # MergeGitHubPR(),
        # CheckCIStatus(),
        # CheckOnlineDocs(),
        # check TestPyPI locally
        ConfirmGitStatus(branch="master"),
        MakeDist(),
        PushToTestPyPI(),
        InstallFromTestPyPI(),
        DeactivateVenv(),
<<<<<<< HEAD
        GitAddRelease(),
        PushToPyPI(),
        GitTagVersion(),
        PushToGitHub(),  # triggers Travis to build and deploy on tag
=======
        self.instruct("Check PyPI files")
        open_website(URLS["pypi"])


class OpenGitHubPR(Step):
    def action(self, context):
        self.instruct("Open PR from dev to master on GitHub")
        open_website(URLS["github_new_pr"])


class MergeGitHubPR(Step):
    def action(self, context):
        self.instruct("Review and merge PR from dev into master on GitHub")


class PushTagToGitHub(Step):

    def action(self, context):
        self.do_cmd("git push -u --tags origin master")


def main():
    colorama.init()
    steps = [
        # ConfirmGitStatus(branch="dev"),
        # # run checks locally
        # MakeClean(),
        # RunLinting(),
        # RunTests(),
        # UpdateChangelog(),
        # MakeDocs(),
        # CheckLocalDocs(),
        # BumpVersion(),
        # CheckVersionNumber(),
        # # run CI checks online
        # PushToGitHub(),
        # OpenGitHubPR(),
        # CheckCIStatus(),
        # MergeGitHubPR(),
        # CheckCIStatus(),
        # CheckOnlineDocs(),
        # check TestPyPI locally
        ConfirmGitStatus(branch="master"),
        MakeDist(),
        PushToTestPyPI(),
        InstallFromTestPyPI(),
        DeactivateVenv(),
=======
>>>>>>> f29b45e0
        # check pre-release online
        GitTagPreRelease(),
        PushTagToGitHub(),
        CheckCIStatus(),
        # make release
        GitTagRelease(),
        PushTagToGitHub(),
<<<<<<< HEAD
>>>>>>> 67c56be8b1e838f2628df829946f795b7dba9aed
=======
>>>>>>> f29b45e0
        CheckCIStatus(),
        CheckOnlineDocs(),
        CheckPyPIFiles()
    ]
    context = dict()
    context["package_name"] = PACKAGE_NAME
<<<<<<< HEAD
<<<<<<< HEAD
=======
    context["version"] = find_version(context["package_name"], "__init__.py")
>>>>>>> 67c56be8b1e838f2628df829946f795b7dba9aed
=======
    context["version"] = find_version(context["package_name"], "__init__.py")
>>>>>>> f29b45e0
    for step in steps:
        step.run(context)
    cprint("\nDone!", color="yellow", style="bright")


if __name__ == "__main__":
    main()<|MERGE_RESOLUTION|>--- conflicted
+++ resolved
@@ -1,39 +1,16 @@
 #!/usr/bin/env python3 -u
 # coding: utf-8
-<<<<<<< HEAD
-<<<<<<< HEAD
-=======
 # copyright: sktime developers, BSD-3-Clause License (see LICENSE file)
->>>>>>> 67c56be8b1e838f2628df829946f795b7dba9aed
-=======
-# copyright: sktime developers, BSD-3-Clause License (see LICENSE file)
->>>>>>> f29b45e0
 """
 Do-nothing script for making a release
 
 This idea comes from here:
-<<<<<<< HEAD
-<<<<<<< HEAD
-- https://blog.danslimmon.com/2019/07/15/do-nothing-scripting-the-key-to-gradual-automation/
-
-The script is adapted from:
-- https://github.com/alan-turing-institute/CleverCSV/blob/master/make_release.py
-=======
 - https://blog.danslimmon.com/2019/07/15/do-nothing-scripting-the-key-to
 -gradual-automation/
 
 The script is adapted from:
 - https://github.com/alan-turing-institute/CleverCSV/blob/master
 /make_release.py
->>>>>>> 67c56be8b1e838f2628df829946f795b7dba9aed
-=======
-- https://blog.danslimmon.com/2019/07/15/do-nothing-scripting-the-key-to
--gradual-automation/
-
-The script is adapted from:
-- https://github.com/alan-turing-institute/CleverCSV/blob/master
-/make_release.py
->>>>>>> f29b45e0
 """
 
 __author__ = ["Markus Löning"]
@@ -42,22 +19,6 @@
 import os
 import re
 import webbrowser
-<<<<<<< HEAD
-<<<<<<< HEAD
-=======
-import platform
->>>>>>> f29b45e0
-
-import colorama
-
-ROOT_DIR = os.path.abspath(os.path.dirname(__file__)).strip("maint_tools")
-PACKAGE_NAME = "sktime"
-URLS = {
-    "docs_local": f"file:///{ROOT_DIR}docs/_build/html/index.html",
-    "docs_online": "https://alan-turing-institute.github.io/sktime/",
-<<<<<<< HEAD
-    "pypi": f"https://pypi.org/simple/{PACKAGE_NAME}/"
-=======
 import platform
 
 import colorama
@@ -69,42 +30,20 @@
     "docs_online": "https://alan-turing-institute.github.io/sktime/",
     "pypi": f"https://pypi.org/simple/{PACKAGE_NAME}/",
     "github_new_pr": "https://github.com/alan-turing-institute/sktime/compare"
->>>>>>> 67c56be8b1e838f2628df829946f795b7dba9aed
-=======
-    "pypi": f"https://pypi.org/simple/{PACKAGE_NAME}/",
-    "github_new_pr": "https://github.com/alan-turing-institute/sktime/compare"
->>>>>>> f29b45e0
 }
 
 
 def read(*parts):
     # intentionally *not* adding an encoding option to open, See:
     #   https://github.com/pypa/virtualenv/issues/201#issuecomment-3145690
-<<<<<<< HEAD
-<<<<<<< HEAD
-    with codecs.open(os.path.join(ROOTDIR, *parts), 'r') as fp:
-=======
     with codecs.open(os.path.join(ROOT_DIR, *parts), 'r') as fp:
->>>>>>> 67c56be8b1e838f2628df829946f795b7dba9aed
-=======
-    with codecs.open(os.path.join(ROOT_DIR, *parts), 'r') as fp:
->>>>>>> f29b45e0
         return fp.read()
 
 
 def find_version(*file_paths):
     version_file = read(*file_paths)
-<<<<<<< HEAD
-<<<<<<< HEAD
-    version_match = re.search(r"^__version__ = ['\"]([^'\"]*)['\"]", version_file, re.M)
-=======
     version_match = re.search(r"^__version__ = ['\"]([^'\"]*)['\"]",
                               version_file, re.M)
->>>>>>> 67c56be8b1e838f2628df829946f795b7dba9aed
-=======
-    version_match = re.search(r"^__version__ = ['\"]([^'\"]*)['\"]",
-                              version_file, re.M)
->>>>>>> f29b45e0
     if version_match:
         return version_match.group(1)
     else:
@@ -184,33 +123,16 @@
 
 
 class ConfirmGitStatus(Step):
-<<<<<<< HEAD
-<<<<<<< HEAD
-    def action(self, context):
-        self.instruct("Make sure you're on master and changes are merged in")
-        self.print_run("git checkout master")
-=======
 
     def __init__(self, branch):
         self.branch = branch
 
     def action(self, context):
-=======
-
-    def __init__(self, branch):
-        self.branch = branch
-
-    def action(self, context):
->>>>>>> f29b45e0
         self.instruct(f"Make sure you're on: {self.branch}, you're local "
                       f"branch is up-to-date, and all new changes are merged "
                       f"in.")
         self.do_cmd(f"git checkout {self.branch}")
         self.do_cmd("git pull")
-<<<<<<< HEAD
->>>>>>> 67c56be8b1e838f2628df829946f795b7dba9aed
-=======
->>>>>>> f29b45e0
 
 
 class RunTests(Step):
@@ -234,17 +156,8 @@
 
     def post(self, context):
         wait_for_enter()
-<<<<<<< HEAD
-<<<<<<< HEAD
-        context["version"] = find_version(context['package_name'], '__init__.py')
-=======
         context["version"] = find_version(context['package_name'],
                                           '__init__.py')
->>>>>>> 67c56be8b1e838f2628df829946f795b7dba9aed
-=======
-        context["version"] = find_version(context['package_name'],
-                                          '__init__.py')
->>>>>>> f29b45e0
 
 
 class MakeClean(Step):
@@ -259,11 +172,6 @@
 
 class MakeDist(Step):
     def action(self, context):
-<<<<<<< HEAD
-<<<<<<< HEAD
-=======
-=======
->>>>>>> f29b45e0
 
         if platform.system() == "Darwin":
             self.instruct(
@@ -278,27 +186,14 @@
                 'export DYLD_LIBRARY_PATH=/usr/local/opt/libomp/lib'
             )
 
-<<<<<<< HEAD
->>>>>>> 67c56be8b1e838f2628df829946f795b7dba9aed
-=======
->>>>>>> f29b45e0
         self.do_cmd("make dist")
 
 
 class PushToTestPyPI(Step):
     def action(self, context):
         self.do_cmd(
-<<<<<<< HEAD
-<<<<<<< HEAD
-            "twine upload --repository-url https://test.pypi.org/legacy/ dist/*"
-=======
             "twine upload --repository-url https://test.pypi.org/legacy/ "
             "dist/*"
->>>>>>> 67c56be8b1e838f2628df829946f795b7dba9aed
-=======
-            "twine upload --repository-url https://test.pypi.org/legacy/ "
-            "dist/*"
->>>>>>> f29b45e0
         )
 
 
@@ -307,22 +202,6 @@
         self.instruct(
             f"Check installation from TestPyPI"
         )
-<<<<<<< HEAD
-<<<<<<< HEAD
-=======
-        self.print_run("makedir /tmp/")
->>>>>>> f29b45e0
-        self.print_run("cd /tmp/")
-        self.print_cmd("conda remove -n testenv --all -y")
-        self.print_cmd("conda create -n testenv python=3.7")
-        self.print_cmd("conda activate testenv")
-
-        # use extra-index-url to install dependencies
-        self.print_cmd(
-<<<<<<< HEAD
-            "pip install --index-url https://test.pypi.org/simple/ "
-            "--extra-index-url https://pypi.org/simple {context['package_name']}=={context['version']}"
-=======
         self.print_run("makedir /tmp/")
         self.print_run("cd /tmp/")
         self.print_cmd("conda remove -n testenv --all -y")
@@ -334,39 +213,18 @@
             f"pip install --index-url https://test.pypi.org/simple/ "
             f"--extra-index-url https://pypi.org/simple "
             f"{context['package_name']}=={context['version']}"
->>>>>>> 67c56be8b1e838f2628df829946f795b7dba9aed
-=======
-            f"pip install --index-url https://test.pypi.org/simple/ "
-            f"--extra-index-url https://pypi.org/simple "
-            f"{context['package_name']}=={context['version']}"
->>>>>>> f29b45e0
         )
 
 
 class CheckVersionNumber(Step):
     def action(self, context):
         self.instruct(
-<<<<<<< HEAD
-<<<<<<< HEAD
-            f"Ensure that the following command gives version: {context['version']}"
-        )
-        self.do_cmd(f"python -c 'import {context['package_name']}; print({context['package_name']}.__version__)'")
-=======
             f"Ensure that the following command gives version: "
             f"{context['version']}"
         )
         self.do_cmd(
             f"python -c 'import {context['package_name']}; print("
             f"{context['package_name']}.__version__)'")
->>>>>>> 67c56be8b1e838f2628df829946f795b7dba9aed
-=======
-            f"Ensure that the following command gives version: "
-            f"{context['version']}"
-        )
-        self.do_cmd(
-            f"python -c 'import {context['package_name']}; print("
-            f"{context['package_name']}.__version__)'")
->>>>>>> f29b45e0
 
 
 class DeactivateVenv(Step):
@@ -375,20 +233,9 @@
         self.instruct("Go back to the project directory")
 
 
-<<<<<<< HEAD
-<<<<<<< HEAD
-class GitTagVersion(Step):
-    def action(self, context):
-=======
 class GitTagRelease(Step):
     def action(self, context):
         self.instruct("Tag version as a release")
->>>>>>> 67c56be8b1e838f2628df829946f795b7dba9aed
-=======
-class GitTagRelease(Step):
-    def action(self, context):
-        self.instruct("Tag version as a release")
->>>>>>> f29b45e0
         self.do_cmd(f"git tag v{context['version']}")
 
 
@@ -398,39 +245,9 @@
         self.print_run(f"git tag v{context['version']}-rc.1")
 
 
-<<<<<<< HEAD
-<<<<<<< HEAD
-class GitAddCommit(Step):
-    def action(self, context):
-        self.instruct("Add everything to git and commit")
-
-
-class GitAddRelease(Step):
-    def action(self, context):
-        self.instruct("Add CHANGELOG & README to git")
-        self.instruct(
-            f"Commit with title: {context['package_name']} {context['version']}"
-        )
-
-
-class PushToPyPI(Step):
-    def action(self, context):
-        self.do_cmd("twine upload dist/*")
-
-
 class PushToGitHub(Step):
     def action(self, context):
-        self.do_cmd("git push -u --tags origin master")
-=======
-class PushToGitHub(Step):
-    def action(self, context):
         self.instruct("Add and commit to git, then push to GitHub")
->>>>>>> 67c56be8b1e838f2628df829946f795b7dba9aed
-=======
-class PushToGitHub(Step):
-    def action(self, context):
-        self.instruct("Add and commit to git, then push to GitHub")
->>>>>>> f29b45e0
 
 
 class CheckCIStatus(Step):
@@ -458,14 +275,7 @@
 
 class CheckPyPIFiles(Step):
     def action(self, context):
-<<<<<<< HEAD
-<<<<<<< HEAD
-        self.instruct(
-            "Check PyPI files"
-        )
-=======
         self.instruct("Check PyPI files")
->>>>>>> f29b45e0
         open_website(URLS["pypi"])
 
 
@@ -512,61 +322,6 @@
         PushToTestPyPI(),
         InstallFromTestPyPI(),
         DeactivateVenv(),
-<<<<<<< HEAD
-        GitAddRelease(),
-        PushToPyPI(),
-        GitTagVersion(),
-        PushToGitHub(),  # triggers Travis to build and deploy on tag
-=======
-        self.instruct("Check PyPI files")
-        open_website(URLS["pypi"])
-
-
-class OpenGitHubPR(Step):
-    def action(self, context):
-        self.instruct("Open PR from dev to master on GitHub")
-        open_website(URLS["github_new_pr"])
-
-
-class MergeGitHubPR(Step):
-    def action(self, context):
-        self.instruct("Review and merge PR from dev into master on GitHub")
-
-
-class PushTagToGitHub(Step):
-
-    def action(self, context):
-        self.do_cmd("git push -u --tags origin master")
-
-
-def main():
-    colorama.init()
-    steps = [
-        # ConfirmGitStatus(branch="dev"),
-        # # run checks locally
-        # MakeClean(),
-        # RunLinting(),
-        # RunTests(),
-        # UpdateChangelog(),
-        # MakeDocs(),
-        # CheckLocalDocs(),
-        # BumpVersion(),
-        # CheckVersionNumber(),
-        # # run CI checks online
-        # PushToGitHub(),
-        # OpenGitHubPR(),
-        # CheckCIStatus(),
-        # MergeGitHubPR(),
-        # CheckCIStatus(),
-        # CheckOnlineDocs(),
-        # check TestPyPI locally
-        ConfirmGitStatus(branch="master"),
-        MakeDist(),
-        PushToTestPyPI(),
-        InstallFromTestPyPI(),
-        DeactivateVenv(),
-=======
->>>>>>> f29b45e0
         # check pre-release online
         GitTagPreRelease(),
         PushTagToGitHub(),
@@ -574,24 +329,13 @@
         # make release
         GitTagRelease(),
         PushTagToGitHub(),
-<<<<<<< HEAD
->>>>>>> 67c56be8b1e838f2628df829946f795b7dba9aed
-=======
->>>>>>> f29b45e0
         CheckCIStatus(),
         CheckOnlineDocs(),
         CheckPyPIFiles()
     ]
     context = dict()
     context["package_name"] = PACKAGE_NAME
-<<<<<<< HEAD
-<<<<<<< HEAD
-=======
     context["version"] = find_version(context["package_name"], "__init__.py")
->>>>>>> 67c56be8b1e838f2628df829946f795b7dba9aed
-=======
-    context["version"] = find_version(context["package_name"], "__init__.py")
->>>>>>> f29b45e0
     for step in steps:
         step.run(context)
     cprint("\nDone!", color="yellow", style="bright")
