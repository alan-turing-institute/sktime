--- conflicted
+++ resolved
@@ -928,7 +928,6 @@
       ]
     },
     {
-<<<<<<< HEAD
       "login": "kachayev",
       "name": "Oleksii Kachaiev"
       "avatar_url": "https://avatars.githubusercontent.com/u/485647?v=4",
@@ -936,7 +935,9 @@
       "contributions": [
         "code",
         "test"
-=======
+      ]
+    },
+    {
       "login": "Ifeanyi30",
       "name": "Ifeanyi30",
       "avatar_url": "https://avatars.githubusercontent.com/u/49926145?v=4",
@@ -952,7 +953,6 @@
       "profile": "https://github.com/jschemm",
       "contributions": [
         "code"
->>>>>>> ce056a56
       ]
     }
   ],
