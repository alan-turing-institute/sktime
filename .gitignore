--- conflicted
+++ resolved
@@ -6,15 +6,7 @@
 # C extensions
 *.so
 *.c
-<<<<<<< HEAD
-<<<<<<< HEAD
-*.cpp
-=======
 *mrseql.cpp
->>>>>>> 67c56be8b1e838f2628df829946f795b7dba9aed
-=======
-*mrseql.cpp
->>>>>>> f29b45e0
 
 # Distribution / packaging
 .Python
