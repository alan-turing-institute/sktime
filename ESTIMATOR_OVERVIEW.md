# Overview of sktime's estimators 

## Table of contents
* [Transformers (simple)](#Transformers-(simple))
* [Transformers (paired)](#Transformers-(paired))
* [Time series classifiers](#Time-series-classifiers)
* [Time series regressors](#Time-series-regressors)
* [Forecasters](#Forecasters)


## Transformers (simple)
Simple (or first-degree) transformations:

### Atoms

#### Single time series to primitives
| Name | Class | Maintainer | References |
| ------ | ------- | ------ | ------- |
| e.g. Fitted parameter feature extraction | | |


#### Single time series to single time series
| Name | Class | Maintainer | References |
| ------ | ------- | ------ | ------- |
| e.g. Fourier transform | | |

#### Nested data frame to nested data frame 
| Name | Class | Maintainer | References |
| ------ | ------- | ------ | ------- |
| Interval segmenter  (fixed) | transformers.compose.IntervalSegmenter | @mloning  |  |
| Interval segmenter (random)  | transformers.compose.RandomIntervalSegmenter | @mloning  |  |

#### Nested data frame to tabular data frame 

| Name | Class | Maintainer | References |
| ------ | ------- | ------ | ------- |
| Tabularise (UK)  | transformers.compose.Tabulariser | @mloning  |  |
| Tabularize (US)  | transformers.compose.Tabularizer | @mloning  |  |
| Auto-correlation function  | transformers.spectral_based.AutoCorrelationFourierTransformer | @jsellier  |  |
| Cosine Transform  | transformers.spectral_based.CosineTransformer | @jsellier  |  |
| Discrete Fourier Transform  | transformers.spectral_based.DiscreteFourierTransformer | @jsellier  |  |
| Power Spectrum | transformers.spectral_based.PowerSpectrumTransformer | @jsellier  |  |
| tsfresh Feature Extractor | transformers.summarise.\_tsfresh.TSFreshFeatureExtractor | @mloning @Ayushmaanseth |  |
| tsfresh Relevant Feature Extractor | transformers.summarise.\_tsfresh.TSFreshRelevantFeatureExtractor | @mloning @Ayushmaanseth |  |
| Derivative Series | transformers.summarise.DeriativeSlopeTransformer | @mloning |  |
| Plateau Finder | transformers.summarise.PlateauFinder | @mloning |  |
| Random Interval Feature Extractor | transformers.summarise.RandomIntervalFeatureExtractor | @mloning |  |
| Matrix profile | transformers.matrix_profile | Claudia Rincon Sanchez | (custom implementation) |
| Principal component scores after tabularization | transformers.PCATransformer | @prockenschaub | [ Hotelling (1933) - Analysis of a complex of statistical variables into principal components](https://psycnet.apa.org/record/1934-00645-001) |
| Shapelet transform | transformers.ShapeletTransform | @jasonlines| [ Hills et al (2014) - Classification of time series by shapelet transformation](https://link.springer.com/article/10.1007/s10618-013-0322-1) |
| Shapelet transform (contracted) | transformers.ContractedShapeletTransform | @jasonlines| [ Hills et al (2014) - Classification of time series by shapelet transformation](https://link.springer.com/article/10.1007/s10618-013-0322-1) |
| Shapelet transform (random sampled) | transformers.RandomEnumerationShapeletTransform | @jasonlines| [ Hills et al (2014) - Classification of time series by shapelet transformation](https://link.springer.com/article/10.1007/s10618-013-0322-1) |

#### Multivariate nested data frame to univariate nested data frame (n-mts-to-n-1-ts)

| Name | Class | Maintainer | References |
| ------ | ------- | ------ | ------- |
| Concatenate variables  | transformers.compose.ColumnConcatenator | @mloning  |  |

### Composition

#### Pipeline

| Name | Class | Maintainer | References |
| ------| ------ | ------- | ------ | ------- |
| n-ts-to-X | Concatenate column-wise | transformers.compose.ColumnTransformer | @mloning |  |
| n-ts-to-X | Feature union | pipeline.FeatureUnion | @mloning |  |

### Reduction

| From/output | To/input | Name | Class | Maintainer | References |
| ------ | ------ | ------ | ------- | ------ | ------- |
| n-ts-to-df | 1-ts-to-df | Apply row-wise | transformers.compose.RowwiseTransformer | @mloning |  |

# Transformers (paired)
Paired (or second-degree) transformations: 

> Note: the interface for 2nd degree transformers is currently under re-factoring, and currently not consistent or homogenous.

## Atoms

### Distances

| Name | Class | Maintainer | References |
| ------ | ------- | ------ | ------- |
| BOSS Distance | classifiers.dictionary_based.boss.boss_distance | @MatthewMiddlehurst | [Schäfer (2014) - The BOSS is concerned with time series classification in the presence of noise](https://link.springer.com/article/10.1007/s10618-014-0377-7) |

### Kernels
| Name | Class | Maintainer | References |
| ------ | ------- | ------ | ------- |
|  |  |  |  |


# Time series classifiers

## Atoms

### Univariate time series classifiers

| Name | Class | Maintainer | References |
| ------ | ------- | ------ | ------- |
| BOSS Ensemble | classifiers.dictionary_based.boss.Boss_Ensemble | @MatthewMiddlehurst | [Schäfer (2014) - The BOSS is concerned with time series classification in the presence of noise](https://link.springer.com/article/10.1007/s10618-014-0377-7) |
| BOSS Atom | classifiers.dictionary_based.boss.BossIndividual | @MatthewMiddlehurst | [Schäfer (2014) - The BOSS is concerned with time series classification in the presence of noise](https://link.springer.com/article/10.1007/s10618-014-0377-7) |
| Elastic Ensemble | classifiers.distance_based.elastic_ensemble.ElasticEnsemble | @jasonlines | [Lines, Bagnall (2015) - Time Series Classification with Ensembles of Elastic Distance Measures](https://link.springer.com/article/10.1007/s10618-014-0361-2) |
| Proximity Forest | classifiers.distance_based.boss.ProximityForest | @goastler | [Lucas et al (2019) - Proximity Forest: an effective and scalable distance-based classifier for time series](https://link.springer.com/article/10.1007/s10618-019-00617-3) |
| Proximity Stump | classifiers.distance_based.boss.ProximityStump | @goastler | [Lucas et al (2019) - Proximity Forest: an effective and scalable distance-based classifier for time series](https://link.springer.com/article/10.1007/s10618-019-00617-3) |
| Random Interval Spectral Forest (RISE) | classifiers.frequency_based.rise.RandomIntervalSpectralForest | @TonyBagnall | [Lines et al (2018) - Time Series Classification with HIVE-COTE: The Hierarchical Vote Collective of Transformation-Based Ensembles](https://ieeexplore.ieee.org/document/7837946) |
| Shapelet Transform Classifier | classifiers.shapelet_based.stc.ShapeletTransformClassifier | @TonyBagnall | [Hills et al (2014) - Classification of time series by shapelet transformation](https://ieeexplore.ieee.org/document/7837946) |
| Time Series Forest | classifiers.interval_based.tsf.TimeSeriesForestClassifier | @TonyBagnall | [Deng et al (2013) - A Time Series Forest for Classification and Feature Extraction](https://www.sciencedirect.com/science/article/pii/S0020025513001473) |
| Time Series k-NN | classifiers.distance_based.time_series_neighbors.KNeighborsTimeSeriesClassifier | @jasonlines |  |
| ROCKET | transformers.rocket.Rocket | @angus924 | [Dempser et al (2019) ROCKET: Exceptionally fast and accurate time series classification using random convolutional kernels](https://arxiv.org/abs/1910.13051) |
| Mr-SEQL | classifiers.shapelet_based.MrSEQLClassifier | @lnthach | [Interpretable Time Series Classification Using Linear Models and Multi-resolution Multi-domain Symbolic Representations](https://link.springer.com/article/10.1007/s10618-019-00633-3) |

### Multivariate time series classifiers

| name | sktime class | maintainer | literature
| ------ | ------- | ------ | ------- |
|  |  |  |  |

## Composition

### Ensembling (abstract/1st order)

(only abstract ensembles in this list - hard-coded ensembles go in one of the lists for atoms)

| Of | Name | Class | Maintainer | References
| ------ | ------ | ------ | ------- | ------ |
| univariate TSC | boosting TSC  | classifiers.compose.ensemble.TimeSeriesForestClassifier | @mloning  |  |

### Pipelines

| Components | Name | Class | Maintainer | References
| ------ | ------ | ------- | ------ | ------- |
| Transformers, classifiers, regressors | pipeline | sktime.pipeline.Pipeline |  |  |

### Reduction

| From/output | To/input | Name | Class | Maintainer | References
| ------ | ------ | ------ | ------- | ------ | ------- |
| multivariate TSC| univariate TSC | column ensembler  | classifiers.compose.column_ensembler.ColumnEnsembleClassifier | @abostrom  |  |

# Time series regressors

## Atoms

### Univariate time series regressors

| Name | Class | Maintainer | References |
| ------ | ------- | ------ | ------- |
|  |  |  |  |

### Multivariate time series regressors

| Name | Class | Maintainer | References |
| ------ | ------- | ------ | ------- |
|  |  |  |  |

# Forecasting

## Atoms

### Endogenous time series forecasters

| Name | Class | Maintainer | References |
| ------ | ------- | ------ | ------- |
<<<<<<< HEAD
|  |  |  |  |

### Exogenous time series forecasters
=======
| Dummy forecaster | DummyForecaster | @mloning | 
| Holt-Winters exponential smoothing forecaster | ExpSmoothingForecaster | @mloning, @big-o | 
| Theta forecaster | ThetaForecaster | @big-o | [Unmasking the Theta method](https://www.sciencedirect.com/science/article/pii/S0169207001001431)
### Multivariate Time Series Forecasting
>>>>>>> 98593f5d

| Name | Class | Maintainer | References |
| ------ | ------- | ------ | ------- |
|  |  |  |  |


## Composition
| Name | Class | Maintainer | References |
| ------ | ------- | ------ | ------- |
|  |  |  |  |


### Pipeline
| Name | Class | Maintainer | References |
| ------ | ------- | ------ | ------- |
|  |  |  |  |


<<<<<<< HEAD
### Ensembling
| Name | Class | Maintainer | References |
| ------ | ------- | ------ | ------- |
|  |  |  |  |


### Reduction
| Name | Class | Maintainer | References |
| ------ | ------- | ------ | ------- |
|  |  |  |  |

=======

# Forecasters
| name | sktime class | maintainer | literature
| ------ | ------- | ------ | ------- |

### Reduction
>>>>>>> 98593f5d
<|MERGE_RESOLUTION|>--- conflicted
+++ resolved
@@ -163,16 +163,11 @@
 
 | Name | Class | Maintainer | References |
 | ------ | ------- | ------ | ------- |
-<<<<<<< HEAD
-|  |  |  |  |
-
-### Exogenous time series forecasters
-=======
-| Dummy forecaster | DummyForecaster | @mloning | 
+| Naive forecaster | NaiveForecaster | @mloning | 
 | Holt-Winters exponential smoothing forecaster | ExpSmoothingForecaster | @mloning, @big-o | 
 | Theta forecaster | ThetaForecaster | @big-o | [Unmasking the Theta method](https://www.sciencedirect.com/science/article/pii/S0169207001001431)
+
 ### Multivariate Time Series Forecasting
->>>>>>> 98593f5d
 
 | Name | Class | Maintainer | References |
 | ------ | ------- | ------ | ------- |
@@ -191,23 +186,19 @@
 |  |  |  |  |
 
 
-<<<<<<< HEAD
 ### Ensembling
 | Name | Class | Maintainer | References |
 | ------ | ------- | ------ | ------- |
 |  |  |  |  |
 
 
-### Reduction
-| Name | Class | Maintainer | References |
-| ------ | ------- | ------ | ------- |
-|  |  |  |  |
-
-=======
 
 # Forecasters
 | name | sktime class | maintainer | literature
 | ------ | ------- | ------ | ------- |
 
 ### Reduction
->>>>>>> 98593f5d
+| Name | Class | Maintainer | References |
+| ------ | ------- | ------ | ------- |
+|  |  |  |  |
+
