#!/bin/bash

# adapted from https://github.com/scikit-learn/scikit-learn/blob/master/build_tools/travis/install.sh

# This script is meant to be called by the "install" step defined in
# .travis.yml. See https://docs.travis-ci.com/ for more details.
# The behavior of the script is controlled by environment variabled defined
# in the .travis.yml in the top level folder of the project.

# License: 3-clause BSD

# Travis clone sktime repository in to a local repository.
# We use a cached directory with three sktime repositories (one for each
# matrix entry) from which we pull from local Travis repository. This allows
# us to keep build artefact for gcc + cython, and gain time

set -e

# Fail fast
build_tools/travis/travis_fastfail.sh

echo 'List files from cached directories'
echo 'pip:'
ls "$HOME"/.cache/pip

if [ "$TRAVIS_OS_NAME" = "linux" ]
then
	export CC=/usr/lib/ccache/gcc
	export CXX=/usr/lib/ccache/g++
	# Useful for debugging how ccache is used
	# export CCACHE_LOGFILE=/tmp/ccache.log
	# ~60M is used by .ccache when compiling from scratch at the time of writing
	ccache --max-size 100M --show-stats
elif [ "$TRAVIS_OS_NAME" = "osx" ]
then
    # enable OpenMP support for Apple-clang
    export CC=/usr/bin/clang
    export CXX=/usr/bin/clang++
    export CPPFLAGS="$CPPFLAGS -Xpreprocessor -fopenmp"
    export CFLAGS="$CFLAGS -I/usr/local/opt/libomp/include"
    export CXXFLAGS="$CXXFLAGS -I/usr/local/opt/libomp/include"
    export LDFLAGS="$LDFLAGS -L/usr/local/opt/libomp/lib -lomp"
    export DYLD_LIBRARY_PATH=/usr/local/opt/libomp/lib
		export PATH="/usr/local/opt/ccache/libexec:$PATH"
fi

make_conda() {
    # Deactivate the travis-provided virtual environment and setup a
    # conda-based environment instead
    # If Travvis has language=generic (e.g. for macOS), deactivate does not exist. `|| :` will pass.
    deactivate || :

    # Install miniconda
    wget https://repo.continuum.io/miniconda/"$MINICONDA_VERSION" -O miniconda.sh
    MINICONDA=$HOME/miniconda
    chmod +x miniconda.sh && ./miniconda.sh -b -p "$MINICONDA"
    export PATH=$MINICONDA/bin:$PATH
    conda config --set always_yes true
    conda update --quiet conda

    # Set up test environment
    conda create --name testenv python="$PYTHON_VERSION"
    conda env update --name testenv --file "$REQUIREMENTS"

    # Activate environment
    source activate testenv

<<<<<<< HEAD
    # Install packages not available via conda
    pip install scikit-posthocs==$SCIKIT_POSTHOCS_VERSION
    pip install joblib==$JOBLIB_VERSION
    pip install pmdarima==$PMDARIMA_VERSION
    pip install tsfresh
=======
    # List installed environment
    python --version
    conda list -n testenv
>>>>>>> ab16d467
}

# requirements file
make_conda "$REQUIREMENTS"

if [ "$COVERAGE" == "true" ]
then
    pip install coverage codecov pytest-cov
fi

# Build sktime in the install.sh script to collapse the verbose
# build output in the travis output when it succeeds.
# conda list

# python setup.py develop  # invokes build_ext -i to compile files
python setup.py bdist_wheel
ls dist  # list build artifacts

# Install from built wheels
pip install --pre --no-index --no-deps --find-links dist/ sktime

# Useful for debugging how ccache is used
if [ "$TRAVIS_OS_NAME" = "linux" ]
then
	ccache --show-stats
fi
# cat $CCACHE_LOGFILE

# fast fail
build_tools/travis/travis_fastfail.sh

set +e<|MERGE_RESOLUTION|>--- conflicted
+++ resolved
@@ -65,17 +65,9 @@
     # Activate environment
     source activate testenv
 
-<<<<<<< HEAD
-    # Install packages not available via conda
-    pip install scikit-posthocs==$SCIKIT_POSTHOCS_VERSION
-    pip install joblib==$JOBLIB_VERSION
-    pip install pmdarima==$PMDARIMA_VERSION
-    pip install tsfresh
-=======
     # List installed environment
     python --version
     conda list -n testenv
->>>>>>> ab16d467
 }
 
 # requirements file
