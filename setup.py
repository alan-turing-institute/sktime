#! /usr/bin/env python
"""Install script for sktime"""

import codecs
import re
from setuptools import find_packages, setup
import os
from Cython.Build import cythonize
import numpy

<<<<<<< HEAD
=======
try:
    import numpy as np
except ModuleNotFoundError as e:
    raise ModuleNotFoundError("No module named 'numpy'. Please install "
                              "numpy first using `pip install numpy`.")
try:
    from Cython.Build import cythonize
except ModuleNotFoundError as e:
    raise ModuleNotFoundError("No module named 'cython'. Please install "
                              "cython first using `pip install cython`.")
>>>>>>> 44d294e3

here = os.path.abspath(os.path.dirname(__file__))


def read(*parts):
    # intentionally *not* adding an encoding option to open, See:
    #   https://github.com/pypa/virtualenv/issues/201#issuecomment-3145690
    with codecs.open(os.path.join(here, *parts), 'r') as fp:
        return fp.read()


def find_version(*file_paths):
    version_file = read(*file_paths)
    version_match = re.search(r"^__version__ = ['\"]([^'\"]*)['\"]",
                              version_file,
                              re.M)
    if version_match:
        return version_match.group(1)
    raise RuntimeError("Unable to find version string.")


DISTNAME = 'sktime'
DESCRIPTION = 'scikit-learn compatible toolbox for supervised learning with time-series/panel data'
with codecs.open('README.rst', encoding='utf-8-sig') as f:
    LONG_DESCRIPTION = f.read()
MAINTAINER = 'F. Kiraly'
MAINTAINER_EMAIL = 'f.kiraly@ucl.ac.uk'
URL = 'https://github.com/kiraly-group/sktime'
LICENSE = 'undecided'
DOWNLOAD_URL = 'https://github.com/kiraly-group/sktime'
VERSION = find_version('sktime', '__init__.py')
<<<<<<< HEAD
INSTALL_REQUIRES = ['numpy', 'scipy', 'scikit-learn', 'pandas']
=======
INSTALL_REQUIRES = ['numpy>=1.16.0',
                    'scipy>=1.2.0',
                    'scikit-learn>=0.21.0',
                    'pandas>=0.23.0',
                    'scikit-posthocs>=0.5.0',
                    'statsmodels>=0.9.0']
>>>>>>> 44d294e3
CLASSIFIERS = ['Intended Audience :: Science/Research',
               'Intended Audience :: Developers',
               'License :: OSI Approved',
               'Programming Language :: Python',
               'Topic :: Software Development',
               'Topic :: Scientific/Engineering',
               'Operating System :: Microsoft :: Windows',
               'Operating System :: POSIX',
               'Operating System :: Unix',
               'Operating System :: MacOS',
               'Programming Language :: Python :: 3.6',
               'Programming Language :: Python :: 3.7']
EXTRAS_REQUIRE = {
    'tests': [
        'pytest',
        'pytest-cov'],
    'docs': [
        'sphinx',
        'sphinx-gallery',
        'sphinx_rtd_theme',
        'numpydoc',
        'matplotlib'
    ]
}



setup(name=DISTNAME,
      maintainer=MAINTAINER,
      maintainer_email=MAINTAINER_EMAIL,
      description=DESCRIPTION,
      # license=LICENSE,
      url=URL,
      version=VERSION,
      download_url=DOWNLOAD_URL,
      long_description=LONG_DESCRIPTION,
      zip_safe=False,  # the package can run out of an .egg file
      classifiers=CLASSIFIERS,
      packages=find_packages(),
      include_package_data=True,
      install_requires=INSTALL_REQUIRES,
      extras_require=EXTRAS_REQUIRE,
      ext_modules=cythonize(
          ["sktime/distances/elastic_cython.pyx"],
          annotate=True),
      include_dirs=[numpy.get_include()])<|MERGE_RESOLUTION|>--- conflicted
+++ resolved
@@ -1,15 +1,16 @@
 #! /usr/bin/env python
 """Install script for sktime"""
 
+import numpy as np
+import setuptools as setuptools
+from setuptools import find_packages
+from setuptools import setup
 import codecs
+import os
 import re
-from setuptools import find_packages, setup
-import os
-from Cython.Build import cythonize
-import numpy
+import sys
+import platform
 
-<<<<<<< HEAD
-=======
 try:
     import numpy as np
 except ModuleNotFoundError as e:
@@ -20,48 +21,54 @@
 except ModuleNotFoundError as e:
     raise ModuleNotFoundError("No module named 'cython'. Please install "
                               "cython first using `pip install cython`.")
->>>>>>> 44d294e3
 
-here = os.path.abspath(os.path.dirname(__file__))
+HERE = os.path.abspath(os.path.dirname(__file__))
 
 
 def read(*parts):
     # intentionally *not* adding an encoding option to open, See:
     #   https://github.com/pypa/virtualenv/issues/201#issuecomment-3145690
-    with codecs.open(os.path.join(here, *parts), 'r') as fp:
+    with codecs.open(os.path.join(HERE, *parts), 'r') as fp:
         return fp.read()
 
 
 def find_version(*file_paths):
     version_file = read(*file_paths)
-    version_match = re.search(r"^__version__ = ['\"]([^'\"]*)['\"]",
-                              version_file,
-                              re.M)
+    version_match = re.search(r"^__version__ = ['\"]([^'\"]*)['\"]", version_file, re.M)
     if version_match:
         return version_match.group(1)
-    raise RuntimeError("Unable to find version string.")
+    else:
+        raise RuntimeError("Unable to find version string.")
+
+
+# raise warning for Python versions prior to 3.6
+if sys.version_info < (3, 6):
+    raise RuntimeError("sktime requires Python 3.6 or later. The current"
+                       " Python version is %s installed in %s."
+                       % (platform.python_version(), sys.executable))
 
 
 DISTNAME = 'sktime'
-DESCRIPTION = 'scikit-learn compatible toolbox for supervised learning with time-series/panel data'
+DESCRIPTION = 'scikit-learn compatible toolbox for learning with time series/panel data'
 with codecs.open('README.rst', encoding='utf-8-sig') as f:
     LONG_DESCRIPTION = f.read()
-MAINTAINER = 'F. Kiraly'
-MAINTAINER_EMAIL = 'f.kiraly@ucl.ac.uk'
-URL = 'https://github.com/kiraly-group/sktime'
-LICENSE = 'undecided'
-DOWNLOAD_URL = 'https://github.com/kiraly-group/sktime'
+MAINTAINER = 'F. Király'
+MAINTAINER_EMAIL = 'fkiraly@turing.ac.uk'
+URL = 'https://github.com/alan-turing-institute/sktime'
+LICENSE = 'BSD-3-Clause'
+DOWNLOAD_URL = 'https://pypi.org/project/sktime/#files'
+PROJECT_URLS = {
+    'Issue Tracker': 'https://github.com/alan-turing-institute/sktime/issues',
+    'Documentation': 'https://alan-turing-institute.github.io/sktime/',
+    'Source Code': 'https://github.com/alan-turing-institute/sktime'
+}
 VERSION = find_version('sktime', '__init__.py')
-<<<<<<< HEAD
-INSTALL_REQUIRES = ['numpy', 'scipy', 'scikit-learn', 'pandas']
-=======
 INSTALL_REQUIRES = ['numpy>=1.16.0',
                     'scipy>=1.2.0',
                     'scikit-learn>=0.21.0',
                     'pandas>=0.23.0',
                     'scikit-posthocs>=0.5.0',
                     'statsmodels>=0.9.0']
->>>>>>> 44d294e3
 CLASSIFIERS = ['Intended Audience :: Science/Research',
                'Intended Audience :: Developers',
                'License :: OSI Approved',
@@ -87,13 +94,17 @@
     ]
 }
 
-
+extensions = [
+    setuptools.Extension("sktime.distances.elastic_cython", ["sktime/distances/elastic_cython.pyx"],
+                         include_dirs=[np.get_include()],
+                         libraries=['m'],
+                         extra_compile_args = ["-ffast-math"])]
 
 setup(name=DISTNAME,
       maintainer=MAINTAINER,
       maintainer_email=MAINTAINER_EMAIL,
       description=DESCRIPTION,
-      # license=LICENSE,
+      license=LICENSE,
       url=URL,
       version=VERSION,
       download_url=DOWNLOAD_URL,
@@ -107,4 +118,4 @@
       ext_modules=cythonize(
           ["sktime/distances/elastic_cython.pyx"],
           annotate=True),
-      include_dirs=[numpy.get_include()])+      )