--- conflicted
+++ resolved
@@ -64,16 +64,12 @@
     'Source Code': 'https://github.com/alan-turing-institute/sktime'
 }
 VERSION = find_version('sktime', '__init__.py')
-<<<<<<< HEAD
-INSTALL_REQUIRES = ['numpy', 'scipy', 'scikit-learn', 'pandas', 'scikit-posthocs', 'cython', 'statsmodels', 'joblib']
-=======
 INSTALL_REQUIRES = ['numpy>=1.16.0',
                     'scipy>=1.2.0',
                     'scikit-learn>=0.21.0',
                     'pandas>=0.23.0',
                     'scikit-posthocs>=0.5.0',
                     'statsmodels>=0.9.0']
->>>>>>> f62e23ee
 CLASSIFIERS = ['Intended Audience :: Science/Research',
                'Intended Audience :: Developers',
                'License :: OSI Approved',
