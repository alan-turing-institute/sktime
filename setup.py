#! /usr/bin/env python
"""Install script for sktime"""

<<<<<<< HEAD
<<<<<<< HEAD
# adapted from https://github.com/scikit-learn/scikit-learn/blob/master/setup.py
=======
# adapted from https://github.com/scikit-learn/scikit-learn/blob/master
# /setup.py
>>>>>>> 67c56be8b1e838f2628df829946f795b7dba9aed
=======
# adapted from https://github.com/scikit-learn/scikit-learn/blob/master
# /setup.py
>>>>>>> f29b45e0

__author__ = ["Markus Löning"]

import codecs
import importlib
import os
import platform
import re
import shutil
import sys
import traceback
from distutils.command.clean import clean as Clean  # noqa

from pkg_resources import parse_version

MIN_PYTHON_VERSION = "3.6"
MIN_REQUIREMENTS = {
    "numpy": "1.18.0",
    "pandas": "1.0.0",
<<<<<<< HEAD
<<<<<<< HEAD
    "scikit-learn": "0.22.0",
=======
    "scikit-learn": "0.23.0",
>>>>>>> 67c56be8b1e838f2628df829946f795b7dba9aed
=======
    "scikit-learn": "0.23.0",
>>>>>>> f29b45e0
    "statsmodels": "0.11.0"
}

HERE = os.path.abspath(os.path.dirname(__file__))


def read(*parts):
    # intentionally *not* adding an encoding option to open, See:
    #   https://github.com/pypa/virtualenv/issues/201#issuecomment-3145690
    with codecs.open(os.path.join(HERE, *parts), 'r') as fp:
        return fp.read()


def find_version(*file_paths):
    version_file = read(*file_paths)
    version_match = re.search(r"^__version__ = ['\"]([^'\"]*)['\"]",
                              version_file, re.M)
    if version_match:
        return version_match.group(1)
    else:
        raise RuntimeError("Unable to find version string.")


WEBSITE = 'https://alan-turing-institute.github.io/sktime/'
DISTNAME = 'sktime'
<<<<<<< HEAD
<<<<<<< HEAD
DESCRIPTION = 'scikit-learn compatible Python toolbox for machine learning with time series'
=======
DESCRIPTION = 'scikit-learn compatible Python toolbox for machine learning ' \
              'with time series'
>>>>>>> 67c56be8b1e838f2628df829946f795b7dba9aed
=======
DESCRIPTION = 'scikit-learn compatible Python toolbox for machine learning ' \
              'with time series'
>>>>>>> f29b45e0
with codecs.open('README.rst', encoding='utf-8-sig') as f:
    LONG_DESCRIPTION = f.read()
MAINTAINER = 'F. Király'
MAINTAINER_EMAIL = 'fkiraly@turing.ac.uk'
URL = 'https://github.com/alan-turing-institute/sktime'
LICENSE = 'BSD-3-Clause'
DOWNLOAD_URL = 'https://pypi.org/project/sktime/#files'
PROJECT_URLS = {
    'Issue Tracker': 'https://github.com/alan-turing-institute/sktime/issues',
    'Documentation': WEBSITE,
    'Source Code': 'https://github.com/alan-turing-institute/sktime'
}
VERSION = find_version('sktime', '__init__.py')
INSTALL_REQUIRES = [
<<<<<<< HEAD
<<<<<<< HEAD
    *["{}>={}".format(package, version) for package, version in MIN_REQUIREMENTS.items()],
=======
    *["{}>={}".format(package, version) for package, version in
      MIN_REQUIREMENTS.items()],
>>>>>>> 67c56be8b1e838f2628df829946f795b7dba9aed
=======
    *["{}>={}".format(package, version) for package, version in
      MIN_REQUIREMENTS.items()],
>>>>>>> f29b45e0
    "wheel"
]
CLASSIFIERS = [
    'Intended Audience :: Science/Research',
    'Intended Audience :: Developers',
    'License :: OSI Approved',
    'Programming Language :: Python',
    'Topic :: Software Development',
    'Topic :: Scientific/Engineering',
    'Operating System :: Microsoft :: Windows',
    'Operating System :: POSIX',
    'Operating System :: Unix',
    'Operating System :: MacOS',
    'Programming Language :: Python :: 3.6',
    'Programming Language :: Python :: 3.7',
    'Programming Language :: Python :: 3.8'
]
EXTRAS_REQUIRE = {
<<<<<<< HEAD
<<<<<<< HEAD
    'tests': [
        'pytest',
        'pytest-cov',
        'tsfresh',
        'pmdarima'
    ],
=======
>>>>>>> 67c56be8b1e838f2628df829946f795b7dba9aed
=======
>>>>>>> f29b45e0
    'docs': [
        'pmdarima',
        'tsfresh',
        'numba',
        'matplotlib',
        'jupyter',
        'sphinx',
        'sphinx-gallery',
<<<<<<< HEAD
<<<<<<< HEAD
        'nbspinx',
=======
        'nbsphinx',
>>>>>>> 67c56be8b1e838f2628df829946f795b7dba9aed
=======
        'nbsphinx',
>>>>>>> f29b45e0
        'sphinx_rtd_theme',
        'numpydoc',
        # https://github.com/sphinx-doc/sphinx/issues/2840
        # 'm2r'
    ]
}
SETUP_REQUIRES = [
    "wheel"
]

# Optional setuptools features
# For some commands, use setuptools
SETUPTOOLS_COMMANDS = {
    'develop', 'release', 'bdist_egg', 'bdist_rpm',
    'bdist_wininst', 'install_egg_info', 'build_sphinx',
    'egg_info', 'easy_install', 'upload', 'bdist_wheel',
    '--single-version-externally-managed', 'sdist'
}
if SETUPTOOLS_COMMANDS.intersection(sys.argv):
    # We need to import setuptools early, if we want setuptools features,
    # (e.g. "bdist_wheel") as it monkey-patches the 'setup' function
    import setuptools  # noqa

    extra_setuptools_args = dict(
        zip_safe=False,  # the package can run out of an .egg file
        include_package_data=True
    )

else:
    extra_setuptools_args = dict()


# Custom clean command to remove build artifacts
class CleanCommand(Clean):
    description = "Remove build artifacts from the source tree"

    def run(self):
        Clean.run(self)

        # Remove c files if we are not within a sdist package
        cwd = os.path.abspath(os.path.dirname(__file__))
        remove_c_files = not os.path.exists(os.path.join(cwd, 'PKG-INFO'))
        if remove_c_files:
            print('Will remove generated .c files')
        if os.path.exists('build'):
            shutil.rmtree('build')
        for dirpath, dirnames, filenames in os.walk('sktime'):
            for filename in filenames:
                if any(filename.endswith(suffix) for suffix in
                       (".so", ".pyd", ".dll", ".pyc")):
                    os.unlink(os.path.join(dirpath, filename))
                    continue
                extension = os.path.splitext(filename)[1]
                if remove_c_files and extension in ['.c', '.cpp']:
                    pyx_file = str.replace(filename, extension, '.pyx')
                    if os.path.exists(os.path.join(dirpath, pyx_file)):
                        os.unlink(os.path.join(dirpath, filename))
            for dirname in dirnames:
                if dirname == '__pycache__':
                    shutil.rmtree(os.path.join(dirpath, dirname))


cmdclass = {'clean': CleanCommand}

# custom build_ext command to set OpenMP compile flags depending on os and
# compiler
# build_ext has to be imported after setuptools
try:
    from numpy.distutils.command.build_ext import build_ext  # noqa


    class build_ext_subclass(build_ext):

        def build_extensions(self):
            from sktime._build_utils.openmp_helpers import get_openmp_flag

            if not os.getenv('SKTIME_NO_OPENMP'):
                openmp_flag = get_openmp_flag(self.compiler)

                for e in self.extensions:
                    e.extra_compile_args += openmp_flag
                    e.extra_link_args += openmp_flag

            build_ext.build_extensions(self)


    cmdclass['build_ext'] = build_ext_subclass

except ImportError:
    # Numpy should not be a dependency just to be able to introspect
    # that python 3.6 is required.
    pass


def configuration(parent_package='', top_path=None):
    if os.path.exists('MANIFEST'):
        os.remove('MANIFEST')

    from numpy.distutils.misc_util import Configuration

    config = Configuration(None, parent_package, top_path)

    # Avoid non-useful msg:
    # "Ignoring attempt to set 'name' (from ... "
    config.set_options(
        ignore_setup_xxx_py=True,
        assume_default_configuration=True,
        delegate_options_to_subpackages=True,
        quiet=True
    )
    config.add_subpackage('sktime')

    return config


def check_package_status(package, min_version):
    """
    Returns a dictionary containing a boolean specifying whether given package
    is up-to-date, along with the version string (empty string if
    not installed).
    """
    if package == "scikit-learn":
        package = "sklearn"

    package_status = {}
    try:
        module = importlib.import_module(package)
        package_version = module.__version__
        package_status['up_to_date'] = parse_version(
            package_version) >= parse_version(min_version)
        package_status['version'] = package_version
    except ImportError:
        traceback.print_exc()
        package_status['up_to_date'] = False
        package_status['version'] = ""

    req_str = "sktime requires {} >= {}.\n".format(
        package, min_version)

    instructions = ("Installation instructions are available on the "
                    "sktime website: "
<<<<<<< HEAD
<<<<<<< HEAD
                    "https://alan-turing-institute.github.io/sktime/installation.html\n")
=======
                    "https://alan-turing-institute.github.io/sktime"
                    "/installation.html\n")
>>>>>>> 67c56be8b1e838f2628df829946f795b7dba9aed
=======
                    "https://alan-turing-institute.github.io/sktime"
                    "/installation.html\n")
>>>>>>> f29b45e0

    if package_status['up_to_date'] is False:
        if package_status['version']:
            raise ImportError("Your installation of {} "
                              "{} is out-of-date.\n{}{}"
                              .format(package, package_status['version'],
                                      req_str, instructions))
        else:
            raise ImportError("{} is not "
                              "installed.\n{}{}"
                              .format(package, req_str, instructions))


def setup_package():
    metadata = dict(
        name=DISTNAME,
        maintainer=MAINTAINER,
        maintainer_email=MAINTAINER_EMAIL,
        description=DESCRIPTION,
        license=LICENSE,
        url=URL,
        download_url=DOWNLOAD_URL,
        project_urls=PROJECT_URLS,
        version=VERSION,
        long_description=LONG_DESCRIPTION,
        classifiers=CLASSIFIERS,
        cmdclass=cmdclass,
        python_requires=">={}".format(MIN_PYTHON_VERSION),
        setup_requires=SETUP_REQUIRES,
        install_requires=INSTALL_REQUIRES,
        extras_require=EXTRAS_REQUIRE,
        **extra_setuptools_args
    )

    # For these actions, NumPy is not required
    # They are required to succeed without Numpy for example when
    # pip is used to install sktime when Numpy is not yet
    # present in the system.
    if len(sys.argv) == 1 or (
            len(sys.argv) >= 2 and ('--help' in sys.argv[1:] or
                                    sys.argv[1] in ('--help-commands',
                                                    'egg_info',
                                                    '--version',
                                                    'clean'))):
        try:
            from setuptools import setup
        except ImportError:
            from distutils.core import setup

        metadata['version'] = VERSION

    # otherwise check Python and required package versions
    else:
<<<<<<< HEAD
<<<<<<< HEAD
        if sys.version_info < tuple([int(i) for i in MIN_PYTHON_VERSION.split(".")]):
            raise RuntimeError(
                "sktime requires Python %s or later. The current"
                " Python version is %s installed in %s."
                % (MIN_PYTHON_VERSION, platform.python_version(), sys.executable))
=======
        if sys.version_info < tuple(
                [int(i) for i in MIN_PYTHON_VERSION.split(".")]):
            raise RuntimeError(
                "sktime requires Python %s or later. The current"
                " Python version is %s installed in %s."
                % (MIN_PYTHON_VERSION,
                   platform.python_version(),
                   sys.executable))
>>>>>>> 67c56be8b1e838f2628df829946f795b7dba9aed
=======
        if sys.version_info < tuple(
                [int(i) for i in MIN_PYTHON_VERSION.split(".")]):
            raise RuntimeError(
                "sktime requires Python %s or later. The current"
                " Python version is %s installed in %s."
                % (MIN_PYTHON_VERSION,
                   platform.python_version(),
                   sys.executable))
>>>>>>> f29b45e0

        for package, version in MIN_REQUIREMENTS.items():
            check_package_status(package, version)

        from numpy.distutils.core import setup

        metadata['configuration'] = configuration

    setup(**metadata)


if __name__ == "__main__":
    setup_package()<|MERGE_RESOLUTION|>--- conflicted
+++ resolved
@@ -1,17 +1,8 @@
 #! /usr/bin/env python
 """Install script for sktime"""
 
-<<<<<<< HEAD
-<<<<<<< HEAD
-# adapted from https://github.com/scikit-learn/scikit-learn/blob/master/setup.py
-=======
 # adapted from https://github.com/scikit-learn/scikit-learn/blob/master
 # /setup.py
->>>>>>> 67c56be8b1e838f2628df829946f795b7dba9aed
-=======
-# adapted from https://github.com/scikit-learn/scikit-learn/blob/master
-# /setup.py
->>>>>>> f29b45e0
 
 __author__ = ["Markus Löning"]
 
@@ -31,15 +22,7 @@
 MIN_REQUIREMENTS = {
     "numpy": "1.18.0",
     "pandas": "1.0.0",
-<<<<<<< HEAD
-<<<<<<< HEAD
-    "scikit-learn": "0.22.0",
-=======
     "scikit-learn": "0.23.0",
->>>>>>> 67c56be8b1e838f2628df829946f795b7dba9aed
-=======
-    "scikit-learn": "0.23.0",
->>>>>>> f29b45e0
     "statsmodels": "0.11.0"
 }
 
@@ -65,17 +48,8 @@
 
 WEBSITE = 'https://alan-turing-institute.github.io/sktime/'
 DISTNAME = 'sktime'
-<<<<<<< HEAD
-<<<<<<< HEAD
-DESCRIPTION = 'scikit-learn compatible Python toolbox for machine learning with time series'
-=======
 DESCRIPTION = 'scikit-learn compatible Python toolbox for machine learning ' \
               'with time series'
->>>>>>> 67c56be8b1e838f2628df829946f795b7dba9aed
-=======
-DESCRIPTION = 'scikit-learn compatible Python toolbox for machine learning ' \
-              'with time series'
->>>>>>> f29b45e0
 with codecs.open('README.rst', encoding='utf-8-sig') as f:
     LONG_DESCRIPTION = f.read()
 MAINTAINER = 'F. Király'
@@ -90,17 +64,8 @@
 }
 VERSION = find_version('sktime', '__init__.py')
 INSTALL_REQUIRES = [
-<<<<<<< HEAD
-<<<<<<< HEAD
-    *["{}>={}".format(package, version) for package, version in MIN_REQUIREMENTS.items()],
-=======
     *["{}>={}".format(package, version) for package, version in
       MIN_REQUIREMENTS.items()],
->>>>>>> 67c56be8b1e838f2628df829946f795b7dba9aed
-=======
-    *["{}>={}".format(package, version) for package, version in
-      MIN_REQUIREMENTS.items()],
->>>>>>> f29b45e0
     "wheel"
 ]
 CLASSIFIERS = [
@@ -119,18 +84,6 @@
     'Programming Language :: Python :: 3.8'
 ]
 EXTRAS_REQUIRE = {
-<<<<<<< HEAD
-<<<<<<< HEAD
-    'tests': [
-        'pytest',
-        'pytest-cov',
-        'tsfresh',
-        'pmdarima'
-    ],
-=======
->>>>>>> 67c56be8b1e838f2628df829946f795b7dba9aed
-=======
->>>>>>> f29b45e0
     'docs': [
         'pmdarima',
         'tsfresh',
@@ -139,15 +92,7 @@
         'jupyter',
         'sphinx',
         'sphinx-gallery',
-<<<<<<< HEAD
-<<<<<<< HEAD
-        'nbspinx',
-=======
         'nbsphinx',
->>>>>>> 67c56be8b1e838f2628df829946f795b7dba9aed
-=======
-        'nbsphinx',
->>>>>>> f29b45e0
         'sphinx_rtd_theme',
         'numpydoc',
         # https://github.com/sphinx-doc/sphinx/issues/2840
@@ -289,17 +234,8 @@
 
     instructions = ("Installation instructions are available on the "
                     "sktime website: "
-<<<<<<< HEAD
-<<<<<<< HEAD
-                    "https://alan-turing-institute.github.io/sktime/installation.html\n")
-=======
                     "https://alan-turing-institute.github.io/sktime"
                     "/installation.html\n")
->>>>>>> 67c56be8b1e838f2628df829946f795b7dba9aed
-=======
-                    "https://alan-turing-institute.github.io/sktime"
-                    "/installation.html\n")
->>>>>>> f29b45e0
 
     if package_status['up_to_date'] is False:
         if package_status['version']:
@@ -353,14 +289,6 @@
 
     # otherwise check Python and required package versions
     else:
-<<<<<<< HEAD
-<<<<<<< HEAD
-        if sys.version_info < tuple([int(i) for i in MIN_PYTHON_VERSION.split(".")]):
-            raise RuntimeError(
-                "sktime requires Python %s or later. The current"
-                " Python version is %s installed in %s."
-                % (MIN_PYTHON_VERSION, platform.python_version(), sys.executable))
-=======
         if sys.version_info < tuple(
                 [int(i) for i in MIN_PYTHON_VERSION.split(".")]):
             raise RuntimeError(
@@ -369,17 +297,6 @@
                 % (MIN_PYTHON_VERSION,
                    platform.python_version(),
                    sys.executable))
->>>>>>> 67c56be8b1e838f2628df829946f795b7dba9aed
-=======
-        if sys.version_info < tuple(
-                [int(i) for i in MIN_PYTHON_VERSION.split(".")]):
-            raise RuntimeError(
-                "sktime requires Python %s or later. The current"
-                " Python version is %s installed in %s."
-                % (MIN_PYTHON_VERSION,
-                   platform.python_version(),
-                   sys.executable))
->>>>>>> f29b45e0
 
         for package, version in MIN_REQUIREMENTS.items():
             check_package_status(package, version)
