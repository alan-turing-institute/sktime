--- conflicted
+++ resolved
@@ -18,17 +18,10 @@
    "execution_count": 1,
    "metadata": {
     "execution": {
-<<<<<<< HEAD
-     "iopub.execute_input": "2020-12-15T18:47:45.203527Z",
-     "iopub.status.busy": "2020-12-15T18:47:45.202929Z",
-     "iopub.status.idle": "2020-12-15T18:47:46.244744Z",
-     "shell.execute_reply": "2020-12-15T18:47:46.245368Z"
-=======
-     "iopub.execute_input": "2020-12-18T19:46:16.156857Z",
-     "iopub.status.busy": "2020-12-18T19:46:16.156246Z",
-     "iopub.status.idle": "2020-12-18T19:46:17.198383Z",
-     "shell.execute_reply": "2020-12-18T19:46:17.198753Z"
->>>>>>> 445e0849
+     "iopub.execute_input": "2020-12-19T09:00:13.824698Z",
+     "iopub.status.busy": "2020-12-19T09:00:13.823952Z",
+     "iopub.status.idle": "2020-12-19T09:00:14.797553Z",
+     "shell.execute_reply": "2020-12-19T09:00:14.797912Z"
     },
     "pycharm": {
      "is_executing": false
@@ -64,17 +57,10 @@
    "execution_count": 2,
    "metadata": {
     "execution": {
-<<<<<<< HEAD
-     "iopub.execute_input": "2020-12-15T18:47:46.249543Z",
-     "iopub.status.busy": "2020-12-15T18:47:46.249069Z",
-     "iopub.status.idle": "2020-12-15T18:47:46.317459Z",
-     "shell.execute_reply": "2020-12-15T18:47:46.317962Z"
-=======
-     "iopub.execute_input": "2020-12-18T19:46:17.202399Z",
-     "iopub.status.busy": "2020-12-18T19:46:17.201914Z",
-     "iopub.status.idle": "2020-12-18T19:46:17.275439Z",
-     "shell.execute_reply": "2020-12-18T19:46:17.275985Z"
->>>>>>> 445e0849
+     "iopub.execute_input": "2020-12-19T09:00:14.801588Z",
+     "iopub.status.busy": "2020-12-19T09:00:14.801121Z",
+     "iopub.status.idle": "2020-12-19T09:00:14.866551Z",
+     "shell.execute_reply": "2020-12-19T09:00:14.866878Z"
     }
    },
    "outputs": [
@@ -97,17 +83,10 @@
    "execution_count": 3,
    "metadata": {
     "execution": {
-<<<<<<< HEAD
-     "iopub.execute_input": "2020-12-15T18:47:46.345442Z",
-     "iopub.status.busy": "2020-12-15T18:47:46.344840Z",
-     "iopub.status.idle": "2020-12-15T18:47:46.368086Z",
-     "shell.execute_reply": "2020-12-15T18:47:46.368571Z"
-=======
-     "iopub.execute_input": "2020-12-18T19:46:17.307737Z",
-     "iopub.status.busy": "2020-12-18T19:46:17.307249Z",
-     "iopub.status.idle": "2020-12-18T19:46:17.330889Z",
-     "shell.execute_reply": "2020-12-18T19:46:17.331389Z"
->>>>>>> 445e0849
+     "iopub.execute_input": "2020-12-19T09:00:14.893032Z",
+     "iopub.status.busy": "2020-12-19T09:00:14.892561Z",
+     "iopub.status.idle": "2020-12-19T09:00:14.915576Z",
+     "shell.execute_reply": "2020-12-19T09:00:14.915913Z"
     }
    },
    "outputs": [
@@ -423,17 +402,10 @@
    "execution_count": 4,
    "metadata": {
     "execution": {
-<<<<<<< HEAD
-     "iopub.execute_input": "2020-12-15T18:47:46.372106Z",
-     "iopub.status.busy": "2020-12-15T18:47:46.371498Z",
-     "iopub.status.idle": "2020-12-15T18:47:46.373683Z",
-     "shell.execute_reply": "2020-12-15T18:47:46.374184Z"
-=======
-     "iopub.execute_input": "2020-12-18T19:46:17.334736Z",
-     "iopub.status.busy": "2020-12-18T19:46:17.334183Z",
-     "iopub.status.idle": "2020-12-18T19:46:17.336311Z",
-     "shell.execute_reply": "2020-12-18T19:46:17.336816Z"
->>>>>>> 445e0849
+     "iopub.execute_input": "2020-12-19T09:00:14.919470Z",
+     "iopub.status.busy": "2020-12-19T09:00:14.918786Z",
+     "iopub.status.idle": "2020-12-19T09:00:14.921430Z",
+     "shell.execute_reply": "2020-12-19T09:00:14.921909Z"
     }
    },
    "outputs": [
@@ -473,65 +445,10 @@
    "execution_count": 5,
    "metadata": {
     "execution": {
-<<<<<<< HEAD
-     "iopub.execute_input": "2020-12-15T18:47:46.382098Z",
-     "iopub.status.busy": "2020-12-15T18:47:46.381607Z",
-     "iopub.status.idle": "2020-12-15T18:47:48.135723Z",
-     "shell.execute_reply": "2020-12-15T18:47:48.136257Z"
-=======
-     "iopub.execute_input": "2020-12-18T19:46:17.343374Z",
-     "iopub.status.busy": "2020-12-18T19:46:17.342879Z",
-     "iopub.status.idle": "2020-12-18T19:46:18.955896Z",
-     "shell.execute_reply": "2020-12-18T19:46:18.956233Z"
->>>>>>> 445e0849
-    }
-   },
-   "outputs": [
-    {
-     "data": {
-      "text/plain": [
-       "1.0"
-      ]
-     },
-     "execution_count": 1,
-     "metadata": {},
-     "output_type": "execute_result"
-    }
-   ],
-   "source": [
-    "steps = [\n",
-    "    (\"concatenate\", ColumnConcatenator()),\n",
-    "    (\"classify\", TimeSeriesForestClassifier(n_estimators=100)),\n",
-    "]\n",
-    "clf = Pipeline(steps)\n",
-    "clf.fit(X_train, y_train)\n",
-    "clf.score(X_test, y_test)"
-   ]
-  },
-  {
-   "cell_type": "markdown",
-   "metadata": {},
-   "source": [
-    "### Column ensembling\n",
-    "We can also fit one classifier for each time series column and then aggregated their predictions. The interface is similar to the familiar `ColumnTransformer` from sklearn."
-   ]
-  },
-  {
-   "cell_type": "code",
-   "execution_count": 6,
-   "metadata": {
-    "execution": {
-<<<<<<< HEAD
-     "iopub.execute_input": "2020-12-15T18:47:48.219785Z",
-     "iopub.status.busy": "2020-12-15T18:47:48.180989Z",
-     "iopub.status.idle": "2020-12-15T18:47:59.324435Z",
-     "shell.execute_reply": "2020-12-15T18:47:59.324957Z"
-=======
-     "iopub.execute_input": "2020-12-18T19:46:19.045005Z",
-     "iopub.status.busy": "2020-12-18T19:46:19.003635Z",
-     "iopub.status.idle": "2020-12-18T19:46:29.609374Z",
-     "shell.execute_reply": "2020-12-18T19:46:29.609707Z"
->>>>>>> 445e0849
+     "iopub.execute_input": "2020-12-19T09:00:14.928830Z",
+     "iopub.status.busy": "2020-12-19T09:00:14.928355Z",
+     "iopub.status.idle": "2020-12-19T09:00:16.477597Z",
+     "shell.execute_reply": "2020-12-19T09:00:16.478077Z"
     }
    },
    "outputs": [
@@ -547,6 +464,47 @@
     }
    ],
    "source": [
+    "steps = [\n",
+    "    (\"concatenate\", ColumnConcatenator()),\n",
+    "    (\"classify\", TimeSeriesForestClassifier(n_estimators=100)),\n",
+    "]\n",
+    "clf = Pipeline(steps)\n",
+    "clf.fit(X_train, y_train)\n",
+    "clf.score(X_test, y_test)"
+   ]
+  },
+  {
+   "cell_type": "markdown",
+   "metadata": {},
+   "source": [
+    "### Column ensembling\n",
+    "We can also fit one classifier for each time series column and then aggregated their predictions. The interface is similar to the familiar `ColumnTransformer` from sklearn."
+   ]
+  },
+  {
+   "cell_type": "code",
+   "execution_count": 6,
+   "metadata": {
+    "execution": {
+     "iopub.execute_input": "2020-12-19T09:00:16.568314Z",
+     "iopub.status.busy": "2020-12-19T09:00:16.524526Z",
+     "iopub.status.idle": "2020-12-19T09:00:26.880716Z",
+     "shell.execute_reply": "2020-12-19T09:00:26.881392Z"
+    }
+   },
+   "outputs": [
+    {
+     "data": {
+      "text/plain": [
+       "0.9"
+      ]
+     },
+     "execution_count": 1,
+     "metadata": {},
+     "output_type": "execute_result"
+    }
+   ],
+   "source": [
     "clf = ColumnEnsembleClassifier(\n",
     "    estimators=[\n",
     "        (\"TSF0\", TimeSeriesForestClassifier(n_estimators=100), [0]),\n",
@@ -570,17 +528,10 @@
    "execution_count": 7,
    "metadata": {
     "execution": {
-<<<<<<< HEAD
-     "iopub.execute_input": "2020-12-15T18:47:59.332366Z",
-     "iopub.status.busy": "2020-12-15T18:47:59.331629Z",
-     "iopub.status.idle": "2020-12-15T18:48:07.958716Z",
-     "shell.execute_reply": "2020-12-15T18:48:07.959268Z"
-=======
-     "iopub.execute_input": "2020-12-18T19:46:29.616468Z",
-     "iopub.status.busy": "2020-12-18T19:46:29.615975Z",
-     "iopub.status.idle": "2020-12-18T19:46:37.964068Z",
-     "shell.execute_reply": "2020-12-18T19:46:37.964658Z"
->>>>>>> 445e0849
+     "iopub.execute_input": "2020-12-19T09:00:26.888841Z",
+     "iopub.status.busy": "2020-12-19T09:00:26.888261Z",
+     "iopub.status.idle": "2020-12-19T09:00:35.087727Z",
+     "shell.execute_reply": "2020-12-19T09:00:35.088292Z"
     }
    },
    "outputs": [
