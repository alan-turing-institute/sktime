{
 "cells": [
  {
   "cell_type": "markdown",
   "metadata": {},
   "source": [
    "# Multivariate time series classification with sktime\n",
    "\n",
    "In this notebook, we will use sktime for multivariate time series classification.\n",
    "\n",
    "For the simpler univariate time series classification setting, take a look at this [notebook](https://github.com/alan-turing-institute/sktime/blob/master/examples/02_classification_univariate.ipynb).\n",
    "\n",
    "### Preliminaries"
   ]
  },
  {
   "cell_type": "code",
   "execution_count": 1,
   "metadata": {
    "execution": {
     "iopub.execute_input": "2020-10-12T15:21:07.667064Z",
     "iopub.status.busy": "2020-10-12T15:21:07.666313Z",
     "iopub.status.idle": "2020-10-12T15:21:08.805502Z",
     "shell.execute_reply": "2020-10-12T15:21:08.806018Z"
    },
    "pycharm": {
     "is_executing": false
    }
   },
   "outputs": [],
   "source": [
    "import numpy as np\n",
    "from sklearn.model_selection import train_test_split\n",
    "from sklearn.pipeline import Pipeline\n",
    "from sktime.classification.compose import (\n",
    "    ColumnEnsembleClassifier,\n",
    "    TimeSeriesForestClassifier,\n",
    ")\n",
    "from sktime.classification.dictionary_based import BOSSEnsemble\n",
    "from sktime.classification.shapelet_based import MrSEQLClassifier\n",
    "from sktime.datasets import load_basic_motions\n",
<<<<<<< HEAD
    "from sktime.transformers.series_as_features.compose import ColumnConcatenator"
=======
    "from sktime.transformers.panel.compose import ColumnConcatenator\n",
    "from sklearn.model_selection import train_test_split"
>>>>>>> 1cd00085
   ]
  },
  {
   "cell_type": "markdown",
   "metadata": {},
   "source": [
    "### Load multivariate time series/panel data\n",
    "\n",
    "The [data set](http://www.timeseriesclassification.com/description.php?Dataset=BasicMotions) we use in this notebook was generated as part of a student project where four students performed four activities whilst wearing a smart watch. The watch collects 3D accelerometer and a 3D gyroscope It consists of four classes, which are walking, resting, running and badminton. Participants were required to record motion a total of five times, and the data is sampled once every tenth of a second, for a ten second period."
   ]
  },
  {
   "cell_type": "code",
   "execution_count": 2,
   "metadata": {
    "execution": {
     "iopub.execute_input": "2020-10-12T15:21:08.810655Z",
     "iopub.status.busy": "2020-10-12T15:21:08.810175Z",
     "iopub.status.idle": "2020-10-12T15:21:08.874688Z",
     "shell.execute_reply": "2020-10-12T15:21:08.875201Z"
    }
   },
   "outputs": [
    {
     "name": "stdout",
     "output_type": "stream",
     "text": [
      "(60, 6) (60,) (20, 6) (20,)\n"
     ]
    }
   ],
   "source": [
    "X, y = load_basic_motions(return_X_y=True)\n",
    "X_train, X_test, y_train, y_test = train_test_split(X, y, random_state=42)\n",
    "print(X_train.shape, y_train.shape, X_test.shape, y_test.shape)"
   ]
  },
  {
   "cell_type": "code",
   "execution_count": 3,
   "metadata": {
    "execution": {
     "iopub.execute_input": "2020-10-12T15:21:08.901129Z",
     "iopub.status.busy": "2020-10-12T15:21:08.900449Z",
     "iopub.status.idle": "2020-10-12T15:21:08.922584Z",
     "shell.execute_reply": "2020-10-12T15:21:08.923066Z"
    }
   },
   "outputs": [
    {
     "data": {
      "text/html": [
       "<div>\n",
       "<style scoped>\n",
       "    .dataframe tbody tr th:only-of-type {\n",
       "        vertical-align: middle;\n",
       "    }\n",
       "\n",
       "    .dataframe tbody tr th {\n",
       "        vertical-align: top;\n",
       "    }\n",
       "\n",
       "    .dataframe thead th {\n",
       "        text-align: right;\n",
       "    }\n",
       "</style>\n",
       "<table border=\"1\" class=\"dataframe\">\n",
       "  <thead>\n",
       "    <tr style=\"text-align: right;\">\n",
       "      <th></th>\n",
       "      <th>dim_0</th>\n",
       "      <th>dim_1</th>\n",
       "      <th>dim_2</th>\n",
       "      <th>dim_3</th>\n",
       "      <th>dim_4</th>\n",
       "      <th>dim_5</th>\n",
       "    </tr>\n",
       "  </thead>\n",
       "  <tbody>\n",
       "    <tr>\n",
       "      <th>9</th>\n",
       "      <td>0    -0.407421\n",
       "1    -0.407421\n",
       "2     2.355158\n",
       "3...</td>\n",
       "      <td>0     1.413374\n",
       "1     1.413374\n",
       "2    -3.928032\n",
       "3...</td>\n",
       "      <td>0     0.092782\n",
       "1     0.092782\n",
       "2    -0.211622\n",
       "3...</td>\n",
       "      <td>0    -0.066584\n",
       "1    -0.066584\n",
       "2    -3.630177\n",
       "3...</td>\n",
       "      <td>0     0.223723\n",
       "1     0.223723\n",
       "2    -0.026634\n",
       "3...</td>\n",
       "      <td>0     0.135832\n",
       "1     0.135832\n",
       "2    -1.946925\n",
       "3...</td>\n",
       "    </tr>\n",
       "    <tr>\n",
       "      <th>24</th>\n",
       "      <td>0     0.383922\n",
       "1     0.383922\n",
       "2    -0.272575\n",
       "3...</td>\n",
       "      <td>0     0.302612\n",
       "1     0.302612\n",
       "2    -1.381236\n",
       "3...</td>\n",
       "      <td>0    -0.398075\n",
       "1    -0.398075\n",
       "2    -0.681258\n",
       "3...</td>\n",
       "      <td>0     0.071911\n",
       "1     0.071911\n",
       "2    -0.761725\n",
       "3...</td>\n",
       "      <td>0     0.175783\n",
       "1     0.175783\n",
       "2    -0.114525\n",
       "3...</td>\n",
       "      <td>0    -0.087891\n",
       "1    -0.087891\n",
       "2    -0.503377\n",
       "3...</td>\n",
       "    </tr>\n",
       "    <tr>\n",
       "      <th>5</th>\n",
       "      <td>0    -0.357300\n",
       "1    -0.357300\n",
       "2    -0.005055\n",
       "3...</td>\n",
       "      <td>0    -0.584885\n",
       "1    -0.584885\n",
       "2     0.295037\n",
       "3...</td>\n",
       "      <td>0    -0.792751\n",
       "1    -0.792751\n",
       "2     0.213664\n",
       "3...</td>\n",
       "      <td>0     0.074574\n",
       "1     0.074574\n",
       "2    -0.157139\n",
       "3...</td>\n",
       "      <td>0     0.159802\n",
       "1     0.159802\n",
       "2    -0.306288\n",
       "3...</td>\n",
       "      <td>0     0.023970\n",
       "1     0.023970\n",
       "2     1.230478\n",
       "3...</td>\n",
       "    </tr>\n",
       "    <tr>\n",
       "      <th>7</th>\n",
       "      <td>0    -0.352746\n",
       "1    -0.352746\n",
       "2    -1.354561\n",
       "3...</td>\n",
       "      <td>0     0.316845\n",
       "1     0.316845\n",
       "2     0.490525\n",
       "3...</td>\n",
       "      <td>0    -0.473779\n",
       "1    -0.473779\n",
       "2     1.454261\n",
       "3...</td>\n",
       "      <td>0    -0.327595\n",
       "1    -0.327595\n",
       "2    -0.269001\n",
       "3...</td>\n",
       "      <td>0     0.106535\n",
       "1     0.106535\n",
       "2     0.021307\n",
       "3...</td>\n",
       "      <td>0     0.197090\n",
       "1     0.197090\n",
       "2     0.460763\n",
       "3...</td>\n",
       "    </tr>\n",
       "    <tr>\n",
       "      <th>34</th>\n",
       "      <td>0      0.052231\n",
       "1      0.052231\n",
       "2     -0.54804...</td>\n",
       "      <td>0     -0.730486\n",
       "1     -0.730486\n",
       "2      0.70700...</td>\n",
       "      <td>0    -0.518104\n",
       "1    -0.518104\n",
       "2    -1.179430\n",
       "3...</td>\n",
       "      <td>0    -0.159802\n",
       "1    -0.159802\n",
       "2    -0.239704\n",
       "3...</td>\n",
       "      <td>0    -0.045277\n",
       "1    -0.045277\n",
       "2     0.023970\n",
       "3...</td>\n",
       "      <td>0     -0.029297\n",
       "1     -0.029297\n",
       "2      0.29829...</td>\n",
       "    </tr>\n",
       "  </tbody>\n",
       "</table>\n",
       "</div>"
      ],
      "text/plain": [
       "                                                dim_0  \\\n",
       "9   0    -0.407421\n",
       "1    -0.407421\n",
       "2     2.355158\n",
       "3...   \n",
       "24  0     0.383922\n",
       "1     0.383922\n",
       "2    -0.272575\n",
       "3...   \n",
       "5   0    -0.357300\n",
       "1    -0.357300\n",
       "2    -0.005055\n",
       "3...   \n",
       "7   0    -0.352746\n",
       "1    -0.352746\n",
       "2    -1.354561\n",
       "3...   \n",
       "34  0      0.052231\n",
       "1      0.052231\n",
       "2     -0.54804...   \n",
       "\n",
       "                                                dim_1  \\\n",
       "9   0     1.413374\n",
       "1     1.413374\n",
       "2    -3.928032\n",
       "3...   \n",
       "24  0     0.302612\n",
       "1     0.302612\n",
       "2    -1.381236\n",
       "3...   \n",
       "5   0    -0.584885\n",
       "1    -0.584885\n",
       "2     0.295037\n",
       "3...   \n",
       "7   0     0.316845\n",
       "1     0.316845\n",
       "2     0.490525\n",
       "3...   \n",
       "34  0     -0.730486\n",
       "1     -0.730486\n",
       "2      0.70700...   \n",
       "\n",
       "                                                dim_2  \\\n",
       "9   0     0.092782\n",
       "1     0.092782\n",
       "2    -0.211622\n",
       "3...   \n",
       "24  0    -0.398075\n",
       "1    -0.398075\n",
       "2    -0.681258\n",
       "3...   \n",
       "5   0    -0.792751\n",
       "1    -0.792751\n",
       "2     0.213664\n",
       "3...   \n",
       "7   0    -0.473779\n",
       "1    -0.473779\n",
       "2     1.454261\n",
       "3...   \n",
       "34  0    -0.518104\n",
       "1    -0.518104\n",
       "2    -1.179430\n",
       "3...   \n",
       "\n",
       "                                                dim_3  \\\n",
       "9   0    -0.066584\n",
       "1    -0.066584\n",
       "2    -3.630177\n",
       "3...   \n",
       "24  0     0.071911\n",
       "1     0.071911\n",
       "2    -0.761725\n",
       "3...   \n",
       "5   0     0.074574\n",
       "1     0.074574\n",
       "2    -0.157139\n",
       "3...   \n",
       "7   0    -0.327595\n",
       "1    -0.327595\n",
       "2    -0.269001\n",
       "3...   \n",
       "34  0    -0.159802\n",
       "1    -0.159802\n",
       "2    -0.239704\n",
       "3...   \n",
       "\n",
       "                                                dim_4  \\\n",
       "9   0     0.223723\n",
       "1     0.223723\n",
       "2    -0.026634\n",
       "3...   \n",
       "24  0     0.175783\n",
       "1     0.175783\n",
       "2    -0.114525\n",
       "3...   \n",
       "5   0     0.159802\n",
       "1     0.159802\n",
       "2    -0.306288\n",
       "3...   \n",
       "7   0     0.106535\n",
       "1     0.106535\n",
       "2     0.021307\n",
       "3...   \n",
       "34  0    -0.045277\n",
       "1    -0.045277\n",
       "2     0.023970\n",
       "3...   \n",
       "\n",
       "                                                dim_5  \n",
       "9   0     0.135832\n",
       "1     0.135832\n",
       "2    -1.946925\n",
       "3...  \n",
       "24  0    -0.087891\n",
       "1    -0.087891\n",
       "2    -0.503377\n",
       "3...  \n",
       "5   0     0.023970\n",
       "1     0.023970\n",
       "2     1.230478\n",
       "3...  \n",
       "7   0     0.197090\n",
       "1     0.197090\n",
       "2     0.460763\n",
       "3...  \n",
       "34  0     -0.029297\n",
       "1     -0.029297\n",
       "2      0.29829...  "
      ]
     },
     "execution_count": 3,
     "metadata": {},
     "output_type": "execute_result"
    }
   ],
   "source": [
    "#  multivariate input data\n",
    "X_train.head()"
   ]
  },
  {
   "cell_type": "code",
   "execution_count": 4,
   "metadata": {
    "execution": {
     "iopub.execute_input": "2020-10-12T15:21:08.926503Z",
     "iopub.status.busy": "2020-10-12T15:21:08.925893Z",
     "iopub.status.idle": "2020-10-12T15:21:08.928791Z",
     "shell.execute_reply": "2020-10-12T15:21:08.928275Z"
    }
   },
   "outputs": [
    {
     "data": {
      "text/plain": [
       "array(['badminton', 'running', 'standing', 'walking'], dtype=object)"
      ]
     },
     "execution_count": 4,
     "metadata": {},
     "output_type": "execute_result"
    }
   ],
   "source": [
    "# multi-class target variable\n",
    "np.unique(y_train)"
   ]
  },
  {
   "cell_type": "markdown",
   "metadata": {},
   "source": [
    "## Multivariate classification\n",
    "sktime offers three main ways of solving multivariate time series classification problems:\n",
    "\n",
    "1. _Concatenation_ of time series columns into a single long time series column via `ColumnConcatenator` and apply a classifier to the concatenated data,\n",
    "2. _Column-wise ensembling_ via `ColumnEnsembleClassifier` in which one classifier is fitted for each time series column and their predictions aggregated,\n",
    "3. _Bespoke estimator-specific methods_ for handling multivariate time series data, e.g. finding shapelets in multidimensional spaces (still work in progress).\n",
    "\n",
    "### Time series concatenation\n",
    "We can concatenate multivariate time series/panel data into long univariate time series/panel and then apply a classifier to the univariate data."
   ]
  },
  {
   "cell_type": "code",
   "execution_count": 5,
   "metadata": {
    "execution": {
     "iopub.execute_input": "2020-10-12T15:21:08.941578Z",
     "iopub.status.busy": "2020-10-12T15:21:08.941115Z",
     "iopub.status.idle": "2020-10-12T15:21:10.449476Z",
     "shell.execute_reply": "2020-10-12T15:21:10.450021Z"
    }
   },
   "outputs": [
    {
     "data": {
      "text/plain": [
       "1.0"
      ]
     },
     "execution_count": 5,
     "metadata": {},
     "output_type": "execute_result"
    }
   ],
   "source": [
    "steps = [\n",
    "    (\"concatenate\", ColumnConcatenator()),\n",
    "    (\"classify\", TimeSeriesForestClassifier(n_estimators=100)),\n",
    "]\n",
    "clf = Pipeline(steps)\n",
    "clf.fit(X_train, y_train)\n",
    "clf.score(X_test, y_test)"
   ]
  },
  {
   "cell_type": "markdown",
   "metadata": {},
   "source": [
    "### Column ensembling\n",
    "We can also fit one classifier for each time series column and then aggregated their predictions. The interface is similar to the familiar `ColumnTransformer` from sklearn."
   ]
  },
  {
   "cell_type": "code",
   "execution_count": 6,
   "metadata": {
    "execution": {
     "iopub.execute_input": "2020-10-12T15:21:10.535849Z",
     "iopub.status.busy": "2020-10-12T15:21:10.497515Z",
     "iopub.status.idle": "2020-10-12T15:21:20.895614Z",
     "shell.execute_reply": "2020-10-12T15:21:20.896090Z"
    }
   },
   "outputs": [
    {
     "data": {
      "text/plain": [
       "0.9"
      ]
     },
     "execution_count": 6,
     "metadata": {},
     "output_type": "execute_result"
    }
   ],
   "source": [
    "clf = ColumnEnsembleClassifier(\n",
    "    estimators=[\n",
    "        (\"TSF0\", TimeSeriesForestClassifier(n_estimators=100), [0]),\n",
    "        (\"BOSSEnsemble3\", BOSSEnsemble(max_ensemble_size=5), [3]),\n",
    "    ]\n",
    ")\n",
    "clf.fit(X_train, y_train)\n",
    "clf.score(X_test, y_test)"
   ]
  },
  {
   "cell_type": "markdown",
   "metadata": {},
   "source": [
    "### Bespoke classification algorithms\n",
    "Another approach is to use bespoke (or classifier-specific) methods for multivariate time series data. Here, we try out the MrSEQL algorithm  in multidimensional space."
   ]
  },
  {
   "cell_type": "code",
   "execution_count": 7,
   "metadata": {
    "execution": {
     "iopub.execute_input": "2020-10-12T15:21:20.903969Z",
     "iopub.status.busy": "2020-10-12T15:21:20.902267Z",
     "iopub.status.idle": "2020-10-12T15:21:29.134451Z",
     "shell.execute_reply": "2020-10-12T15:21:29.135024Z"
    }
   },
   "outputs": [
    {
     "data": {
      "text/plain": [
       "1.0"
      ]
     },
     "execution_count": 7,
     "metadata": {},
     "output_type": "execute_result"
    }
   ],
   "source": [
    "clf = MrSEQLClassifier()\n",
    "clf.fit(X_train, y_train)\n",
    "clf.score(X_test, y_test)"
   ]
  }
 ],
 "metadata": {
  "kernelspec": {
   "display_name": "Python 3",
   "language": "python",
   "name": "python3"
  },
  "language_info": {
   "codemirror_mode": {
    "name": "ipython",
    "version": 3
   },
   "file_extension": ".py",
   "mimetype": "text/x-python",
   "name": "python",
   "nbconvert_exporter": "python",
   "pygments_lexer": "ipython3",
   "version": "3.7.8"
  }
 },
 "nbformat": 4,
 "nbformat_minor": 4
}<|MERGE_RESOLUTION|>--- conflicted
+++ resolved
@@ -39,12 +39,8 @@
     "from sktime.classification.dictionary_based import BOSSEnsemble\n",
     "from sktime.classification.shapelet_based import MrSEQLClassifier\n",
     "from sktime.datasets import load_basic_motions\n",
-<<<<<<< HEAD
-    "from sktime.transformers.series_as_features.compose import ColumnConcatenator"
-=======
     "from sktime.transformers.panel.compose import ColumnConcatenator\n",
     "from sklearn.model_selection import train_test_split"
->>>>>>> 1cd00085
    ]
   },
   {
