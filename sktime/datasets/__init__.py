<<<<<<< HEAD
<<<<<<< HEAD
=======
__all__ = [
    "load_airline",
    "load_arrow_head",
    "load_gunpoint",
    "load_basic_motions",
    "load_osuleaf",
    "load_italy_power_demand",
    "load_longley",
    "load_lynx",
    "load_shampoo_sales"
]

from sktime.datasets.base import load_airline
>>>>>>> f29b45e0
from sktime.datasets.base import load_gunpoint
from sktime.datasets.base import load_arrow_head
from sktime.datasets.base import load_basic_motions
from sktime.datasets.base import load_osuleaf
from sktime.datasets.base import load_italy_power_demand
from sktime.datasets.base import load_longley
from sktime.datasets.base import load_lynx
<<<<<<< HEAD
from sktime.datasets.base import load_airline
=======
__all__ = [
    "load_airline",
    "load_arrow_head",
    "load_gunpoint",
    "load_basic_motions",
    "load_osuleaf",
    "load_italy_power_demand",
    "load_longley",
    "load_lynx",
    "load_shampoo_sales"
]

from sktime.datasets.base import load_airline
from sktime.datasets.base import load_gunpoint
from sktime.datasets.base import load_arrow_head
from sktime.datasets.base import load_basic_motions
from sktime.datasets.base import load_osuleaf
from sktime.datasets.base import load_italy_power_demand
from sktime.datasets.base import load_longley
from sktime.datasets.base import load_lynx
from sktime.datasets.base import load_shampoo_sales
>>>>>>> 67c56be8b1e838f2628df829946f795b7dba9aed
=======
from sktime.datasets.base import load_shampoo_sales
>>>>>>> f29b45e0
<|MERGE_RESOLUTION|>--- conflicted
+++ resolved
@@ -1,30 +1,3 @@
-<<<<<<< HEAD
-<<<<<<< HEAD
-=======
-__all__ = [
-    "load_airline",
-    "load_arrow_head",
-    "load_gunpoint",
-    "load_basic_motions",
-    "load_osuleaf",
-    "load_italy_power_demand",
-    "load_longley",
-    "load_lynx",
-    "load_shampoo_sales"
-]
-
-from sktime.datasets.base import load_airline
->>>>>>> f29b45e0
-from sktime.datasets.base import load_gunpoint
-from sktime.datasets.base import load_arrow_head
-from sktime.datasets.base import load_basic_motions
-from sktime.datasets.base import load_osuleaf
-from sktime.datasets.base import load_italy_power_demand
-from sktime.datasets.base import load_longley
-from sktime.datasets.base import load_lynx
-<<<<<<< HEAD
-from sktime.datasets.base import load_airline
-=======
 __all__ = [
     "load_airline",
     "load_arrow_head",
@@ -45,8 +18,4 @@
 from sktime.datasets.base import load_italy_power_demand
 from sktime.datasets.base import load_longley
 from sktime.datasets.base import load_lynx
-from sktime.datasets.base import load_shampoo_sales
->>>>>>> 67c56be8b1e838f2628df829946f795b7dba9aed
-=======
-from sktime.datasets.base import load_shampoo_sales
->>>>>>> f29b45e0
+from sktime.datasets.base import load_shampoo_sales