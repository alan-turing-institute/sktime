#!/usr/bin/env python3 -u
# -*- coding: utf-8 -*-
# copyright: sktime developers, BSD-3-Clause License (see LICENSE file)

import numpy as np

from sktime.utils.validation.series import check_equal_time_index
from sktime.utils.validation.series import check_time_index
from sktime.utils.validation.forecasting import check_y

__author__ = ["Markus Löning"]
__all__ = ["mase_loss", "smape_loss"]


def mase_loss(y_test, y_pred, y_train, sp=1):
    """Mean absolute scaled error.

    This scale-free error metric can be used to compare forecast methods on
    a single
    series and also to compare forecast accuracy between series. This metric
    is well
    suited to intermittent-demand series because it never gives infinite or
    undefined
    values.

    Parameters
    ----------
    y_test : pandas Series of shape = (fh,) where fh is the forecasting horizon
        Ground truth (correct) target values.
    y_pred : pandas Series of shape = (fh,)
        Estimated target values.
    y_train : pandas Series of shape = (n_obs,)
        Observed training values.
    sp : int
        Seasonal periodicity of training data.

    Returns
    -------
    loss : float
        MASE loss

    References
    ----------
    ..[1]   Hyndman, R. J. (2006). "Another look at measures of forecast
            accuracy", Foresight, Issue 4.
    """
    # input checks
    y_test = check_y(y_test)
    y_pred = check_y(y_pred)
    y_train = check_y(y_train)
    check_equal_time_index(y_test, y_pred)

    # check if training set is prior to test set
    if y_train is not None:
        check_time_index(y_train.index)
<<<<<<< HEAD
        if y_train.index.max() >= y_test.min():
            raise ValueError(
                "Found `y_train` with time index which is not "
                "before time index of `y_pred`"
=======
        if y_train.index.max() >= y_test.index.min():
            raise ValueError(
                "Found `y_train` with time index which is not "
                "before time index of `y_test`"
>>>>>>> c5a559dc
            )

    #  naive seasonal prediction
    y_train = np.asarray(y_train)
    y_pred_naive = y_train[:-sp]

    # mean absolute error of naive seasonal prediction
    mae_naive = np.mean(np.abs(y_train[sp:] - y_pred_naive))

    # if training data is flat, mae may be zero,
    # return np.nan to avoid divide by zero error
    # and np.inf values
    if mae_naive == 0:
        return np.nan
    else:
        return np.mean(np.abs(y_test - y_pred)) / mae_naive


def smape_loss(y_test, y_pred):
    """Symmetric mean absolute percentage error

    Parameters
    ----------
    y_test : pandas Series of shape = (fh,) where fh is the forecasting horizon
        Ground truth (correct) target values.
    y_pred : pandas Series of shape = (fh,)
        Estimated target values.

    Returns
    -------
    loss : float
        sMAPE loss
    """
    y_test = check_y(y_test)
    y_pred = check_y(y_pred)
    check_equal_time_index(y_test, y_pred)

    nominator = np.abs(y_test - y_pred)
    denominator = np.abs(y_test) + np.abs(y_pred)
    return np.mean(2.0 * nominator / denominator)<|MERGE_RESOLUTION|>--- conflicted
+++ resolved
@@ -53,17 +53,10 @@
     # check if training set is prior to test set
     if y_train is not None:
         check_time_index(y_train.index)
-<<<<<<< HEAD
-        if y_train.index.max() >= y_test.min():
-            raise ValueError(
-                "Found `y_train` with time index which is not "
-                "before time index of `y_pred`"
-=======
         if y_train.index.max() >= y_test.index.min():
             raise ValueError(
                 "Found `y_train` with time index which is not "
                 "before time index of `y_test`"
->>>>>>> c5a559dc
             )
 
     #  naive seasonal prediction
