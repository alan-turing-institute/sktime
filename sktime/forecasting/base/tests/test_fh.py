#!/usr/bin/env python3 -u
# coding: utf-8
<<<<<<< HEAD
<<<<<<< HEAD
=======
# copyright: sktime developers, BSD-3-Clause License (see LICENSE file)
>>>>>>> 67c56be8b1e838f2628df829946f795b7dba9aed
=======
# copyright: sktime developers, BSD-3-Clause License (see LICENSE file)
>>>>>>> f29b45e0

__author__ = ["Markus Löning"]

import numpy as np
import pytest
from sktime.forecasting import FH
<<<<<<< HEAD
<<<<<<< HEAD
from sktime.forecasting.tests import TEST_FHS
from sktime.utils.testing.forecasting import make_forecasting_problem
=======
from sktime.forecasting.model_selection import temporal_train_test_split
from sktime.forecasting.tests import TEST_FHS
from sktime.utils._testing.forecasting import make_forecasting_problem
>>>>>>> 67c56be8b1e838f2628df829946f795b7dba9aed
=======
from sktime.forecasting.model_selection import temporal_train_test_split
from sktime.forecasting.tests import TEST_FHS
from sktime.utils._testing.forecasting import make_forecasting_problem
>>>>>>> f29b45e0
from sktime.utils.validation.forecasting import check_fh_values

TEST_CUTOFFS = [2, 5]
FH0 = TEST_FHS[0]


@pytest.mark.parametrize("fh", TEST_FHS)
def test_relative_relative(fh):
    fh = FH(fh, relative=True)
    relative = fh.relative()
    np.testing.assert_array_equal(relative, check_fh_values(fh))


def test_relative_absolute_no_cutoff():
    fh = FH(FH0, relative=True)
    with pytest.raises(ValueError):
        fh.absolute()


def test_absolute_relative_no_cutoff():
    fh = FH(FH0, relative=False)
    with pytest.raises(ValueError):
        fh.relative()
    with pytest.raises(ValueError):
        fh.in_sample()
    with pytest.raises(ValueError):
        fh.out_of_sample()


@pytest.mark.parametrize("fh", TEST_FHS)
@pytest.mark.parametrize("cutoff", TEST_CUTOFFS)
def test_relative_in_and_out_of_sample(fh, cutoff):
    fh = FH(fh)
    ins = fh.in_sample(cutoff)
    assert all(ins <= 0)

    oos = fh.out_of_sample(cutoff)
    assert all(oos > 0)


def test_y_test_index_input():
<<<<<<< HEAD
<<<<<<< HEAD
    y_train, y_test = make_forecasting_problem()
=======
    y = make_forecasting_problem()
    y_train, y_test = temporal_train_test_split(y, train_size=0.75)
>>>>>>> 67c56be8b1e838f2628df829946f795b7dba9aed
=======
    y = make_forecasting_problem()
    y_train, y_test = temporal_train_test_split(y, train_size=0.75)
>>>>>>> f29b45e0

    # check if y_test.index can be passed as absolute horizon
    fh = FH(y_test.index, relative=False)
    cutoff = y_train.index[-1]
<<<<<<< HEAD
<<<<<<< HEAD
    np.testing.assert_array_equal(fh.relative(cutoff), np.arange(len(y_test)) + 1)
=======
    np.testing.assert_array_equal(fh.relative(cutoff),
                                  np.arange(len(y_test)) + 1)
>>>>>>> 67c56be8b1e838f2628df829946f795b7dba9aed
=======
    np.testing.assert_array_equal(fh.relative(cutoff),
                                  np.arange(len(y_test)) + 1)
>>>>>>> f29b45e0
<|MERGE_RESOLUTION|>--- conflicted
+++ resolved
@@ -1,33 +1,15 @@
 #!/usr/bin/env python3 -u
 # coding: utf-8
-<<<<<<< HEAD
-<<<<<<< HEAD
-=======
 # copyright: sktime developers, BSD-3-Clause License (see LICENSE file)
->>>>>>> 67c56be8b1e838f2628df829946f795b7dba9aed
-=======
-# copyright: sktime developers, BSD-3-Clause License (see LICENSE file)
->>>>>>> f29b45e0
 
 __author__ = ["Markus Löning"]
 
 import numpy as np
 import pytest
 from sktime.forecasting import FH
-<<<<<<< HEAD
-<<<<<<< HEAD
-from sktime.forecasting.tests import TEST_FHS
-from sktime.utils.testing.forecasting import make_forecasting_problem
-=======
 from sktime.forecasting.model_selection import temporal_train_test_split
 from sktime.forecasting.tests import TEST_FHS
 from sktime.utils._testing.forecasting import make_forecasting_problem
->>>>>>> 67c56be8b1e838f2628df829946f795b7dba9aed
-=======
-from sktime.forecasting.model_selection import temporal_train_test_split
-from sktime.forecasting.tests import TEST_FHS
-from sktime.utils._testing.forecasting import make_forecasting_problem
->>>>>>> f29b45e0
 from sktime.utils.validation.forecasting import check_fh_values
 
 TEST_CUTOFFS = [2, 5]
@@ -69,29 +51,11 @@
 
 
 def test_y_test_index_input():
-<<<<<<< HEAD
-<<<<<<< HEAD
-    y_train, y_test = make_forecasting_problem()
-=======
     y = make_forecasting_problem()
     y_train, y_test = temporal_train_test_split(y, train_size=0.75)
->>>>>>> 67c56be8b1e838f2628df829946f795b7dba9aed
-=======
-    y = make_forecasting_problem()
-    y_train, y_test = temporal_train_test_split(y, train_size=0.75)
->>>>>>> f29b45e0
 
     # check if y_test.index can be passed as absolute horizon
     fh = FH(y_test.index, relative=False)
     cutoff = y_train.index[-1]
-<<<<<<< HEAD
-<<<<<<< HEAD
-    np.testing.assert_array_equal(fh.relative(cutoff), np.arange(len(y_test)) + 1)
-=======
     np.testing.assert_array_equal(fh.relative(cutoff),
-                                  np.arange(len(y_test)) + 1)
->>>>>>> 67c56be8b1e838f2628df829946f795b7dba9aed
-=======
-    np.testing.assert_array_equal(fh.relative(cutoff),
-                                  np.arange(len(y_test)) + 1)
->>>>>>> f29b45e0
+                                  np.arange(len(y_test)) + 1)