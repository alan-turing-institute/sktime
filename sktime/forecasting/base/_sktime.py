#!/usr/bin/env python3 -u
# coding: utf-8
<<<<<<< HEAD
<<<<<<< HEAD
=======
# copyright: sktime developers, BSD-3-Clause License (see LICENSE file)
>>>>>>> 67c56be8b1e838f2628df829946f795b7dba9aed
=======
# copyright: sktime developers, BSD-3-Clause License (see LICENSE file)
>>>>>>> f29b45e0

__author__ = ["Markus Löning"]
__all__ = ["BaseSktimeForecaster", "BaseLastWindowForecaster"]

from contextlib import contextmanager

import numpy as np
import pandas as pd
from sktime.forecasting.base._base import BaseForecaster
from sktime.forecasting.base._base import DEFAULT_ALPHA
<<<<<<< HEAD
<<<<<<< HEAD
from sktime.forecasting.model_selection import SlidingWindowSplitter, CutoffSplitter
from sktime.utils.validation.forecasting import check_y, check_cv, check_fh
=======
=======
>>>>>>> f29b45e0
from sktime.forecasting.model_selection import CutoffSplitter
from sktime.forecasting.model_selection import SlidingWindowSplitter
from sktime.utils.validation.forecasting import check_cv
from sktime.utils.validation.forecasting import check_fh
from sktime.utils.validation.forecasting import check_y
<<<<<<< HEAD
>>>>>>> 67c56be8b1e838f2628df829946f795b7dba9aed
=======
>>>>>>> f29b45e0


class BaseSktimeForecaster(BaseForecaster):
    """Base class for forecaster in sktime"""

    def __init__(self):
<<<<<<< HEAD
<<<<<<< HEAD
        self._oh = pd.Series([])  # observation horizon, i.e. time points seen in fit or update
        self._cutoff = None  # time point in observation horizon cutoff which to make forecasts
        self._fh = None
=======
        self._oh = None  # observation horizon
        self._cutoff = None  # reference point for relative forecasting horizon
        self._fh = None  # forecasting horizon
>>>>>>> 67c56be8b1e838f2628df829946f795b7dba9aed
=======
        self._oh = None  # observation horizon
        self._cutoff = None  # reference point for relative forecasting horizon
        self._fh = None  # forecasting horizon
>>>>>>> f29b45e0
        super(BaseSktimeForecaster, self).__init__()

    @property
    def oh(self):
        """The observation horizon, i.e. the seen data
        passed either to `fit` or one of the `update` methods.

        Returns
        -------
        oh : pd.Series
            The available observation horizon
        """
        return self._oh

    def _set_oh(self, y):
        """Set and update the observation horizon

        Parameters
        ----------
        y : pd.Series
        """
        y = check_y(y, allow_empty=True)

        # update only for non-empty data
        if len(y) > 0:
<<<<<<< HEAD
<<<<<<< HEAD
            # for fitting: since no previous observation horizon is present, set new one
=======
            # for fitting: since no previous observation horizon is present,
            # set new one
            if self._oh is None:
                self._oh = y

>>>>>>> f29b45e0
            # for updating: append observation horizon to previous one
            else:
                self._oh = y.combine_first(self.oh)

<<<<<<< HEAD
            # by default, set cutoff to the end of the observation horizon
=======
            # for fitting: since no previous observation horizon is present,
            # set new one
            if self._oh is None:
                self._oh = y

            # for updating: append observation horizon to previous one
            else:
                self._oh = y.combine_first(self.oh)

            # set cutoff to the end of the observation horizon
>>>>>>> 67c56be8b1e838f2628df829946f795b7dba9aed
=======
            # set cutoff to the end of the observation horizon
>>>>>>> f29b45e0
            self._set_cutoff(y.index[-1])

    @property
    def cutoff(self):
        """The time point at which to make forecasts

        Returns
        -------
        cutoff : int
        """
        return self._cutoff

    def _set_cutoff(self, cutoff):
        """Set and update cutoff

        Parameters
        ----------
        cutoff : int
        """
        self._cutoff = cutoff

    @contextmanager
    def _detached_cutoff(self):
        """Context manager to detach cutoff

<<<<<<< HEAD
<<<<<<< HEAD
        This is useful during rolling-cutoff forecasts when the cutoff needs to be repeatedly reset,
=======
        This is useful during rolling-cutoff forecasts when the cutoff needs
        to be repeatedly reset,
>>>>>>> 67c56be8b1e838f2628df829946f795b7dba9aed
=======
        This is useful during rolling-cutoff forecasts when the cutoff needs
        to be repeatedly reset,
>>>>>>> f29b45e0
        but afterwards should be restored to the original value.
        """
        cutoff = self.cutoff  # remember initial cutoff
        try:
            yield
        finally:
            # re-set cutoff to initial state
            self._set_cutoff(cutoff)

    @property
    def fh(self):
        """The forecasting horizon"""
<<<<<<< HEAD
<<<<<<< HEAD
        # raise error if some method tries to accessed it before it has been set
        if self._fh is None:
            raise ValueError("No `fh` has been set yet, please specify `fh` in `fit` or `predict`")
=======
        # raise error if some method tries to accessed it before it has been
        # set
        if self._fh is None:
            raise ValueError(
                "No `fh` has been set yet, please specify `fh` in `fit` or "
                "`predict`")
>>>>>>> 67c56be8b1e838f2628df829946f795b7dba9aed
=======
        # raise error if some method tries to accessed it before it has been
        # set
        if self._fh is None:
            raise ValueError(
                "No `fh` has been set yet, please specify `fh` in `fit` or "
                "`predict`")
>>>>>>> f29b45e0
        return self._fh

    def _set_fh(self, fh):
        """Check, set and update the forecasting horizon.

        Abstract base method, implemented by mixin classes.

        Parameters
        ----------
        fh : None, int, list, np.array
        """
        raise NotImplementedError()

<<<<<<< HEAD
<<<<<<< HEAD
    def predict(self, fh=None, X=None, return_pred_int=False, alpha=DEFAULT_ALPHA):
=======
    def predict(self, fh=None, X=None, return_pred_int=False,
                alpha=DEFAULT_ALPHA):
>>>>>>> 67c56be8b1e838f2628df829946f795b7dba9aed
=======
    def predict(self, fh=None, X=None, return_pred_int=False,
                alpha=DEFAULT_ALPHA):
>>>>>>> f29b45e0
        """Make forecasts

        Parameters
        ----------
        fh : int, list or np.array
        X : pd.DataFrame, optional (default=None)
        return_pred_int : bool, optional (default=False)
        alpha : float or list, optional (default=0.95)

        Returns
        -------
        y_pred : pd.Series
            Point predictions
        y_pred_int : pd.DataFrame
            Prediction intervals
        """
        self.check_is_fitted()
        self._set_fh(fh)
<<<<<<< HEAD
<<<<<<< HEAD
        return self._predict(self.fh, X=X, return_pred_int=return_pred_int, alpha=alpha)
=======
        return self._predict(self.fh, X=X, return_pred_int=return_pred_int,
                             alpha=alpha)
>>>>>>> f29b45e0

    def update_predict_single(self, y_new, fh=None, X=None,
                              update_params=False, return_pred_int=False,
                              alpha=DEFAULT_ALPHA):
        """Update and make forecasts."

<<<<<<< HEAD
        This method is useful for updating forecasts in a single step, allowing to make use of more efficient
=======
        return self._predict(self.fh, X=X, return_pred_int=return_pred_int,
                             alpha=alpha)

    def update_predict_single(self, y_new, fh=None, X=None,
                              update_params=False, return_pred_int=False,
                              alpha=DEFAULT_ALPHA):
        """Update and make forecasts."

        This method is useful for updating forecasts in a single step,
        allowing to make use of more efficient
>>>>>>> 67c56be8b1e838f2628df829946f795b7dba9aed
=======
        This method is useful for updating forecasts in a single step,
        allowing to make use of more efficient
>>>>>>> f29b45e0
        updating algorithms than calling update and predict sequentially.

        Parameters
        ----------
        y_new : pd.Series
        fh : int, list or np.array
        X : pd.DataFrame
        update_params : bool, optional (default=False)
        return_pred_int : bool, optional (default=False)
<<<<<<< HEAD
<<<<<<< HEAD
            If True, prediction intervals are returned in addition to point predictions.
=======
            If True, prediction intervals are returned in addition to point
            predictions.
>>>>>>> 67c56be8b1e838f2628df829946f795b7dba9aed
=======
            If True, prediction intervals are returned in addition to point
            predictions.
>>>>>>> f29b45e0
        alpha : float or list of floats

        Returns
        -------
        y_pred : pd.Series
            Point predictions
        pred_ints : pd.DataFrame
            Prediction intervals
        """
        self.check_is_fitted()
        self._set_fh(fh)
<<<<<<< HEAD
<<<<<<< HEAD
        return self._update_predict_single(y_new, self.fh, X=X, update_params=update_params,
                                           return_pred_int=return_pred_int, alpha=alpha)
=======
        return self._update_predict_single(y_new, self.fh, X=X,
                                           update_params=update_params,
                                           return_pred_int=return_pred_int,
                                           alpha=alpha)
>>>>>>> f29b45e0

    def _update_predict_single(self, y_new, fh, X=None, update_params=False,
                               return_pred_int=False,
                               alpha=DEFAULT_ALPHA):
        """Internal method for updating and making forecasts.

<<<<<<< HEAD
        Implements default behaviour of calling update and predict sequentially, but can be overwritten by subclasses
=======
        return self._update_predict_single(y_new, self.fh, X=X,
                                           update_params=update_params,
                                           return_pred_int=return_pred_int,
                                           alpha=alpha)

    def _update_predict_single(self, y_new, fh, X=None, update_params=False,
                               return_pred_int=False,
                               alpha=DEFAULT_ALPHA):
        """Internal method for updating and making forecasts.

        Implements default behaviour of calling update and predict
        sequentially, but can be overwritten by subclasses
>>>>>>> 67c56be8b1e838f2628df829946f795b7dba9aed
=======
        Implements default behaviour of calling update and predict
        sequentially, but can be overwritten by subclasses
>>>>>>> f29b45e0
        to implement more efficient updating algorithms when available.
        """
        if X is not None:
            raise NotImplementedError()
        self.update(y_new, X_new=X, update_params=update_params)
<<<<<<< HEAD
<<<<<<< HEAD
        return self.predict(fh, X=X, return_pred_int=return_pred_int, alpha=alpha)
=======
        return self.predict(fh, X=X, return_pred_int=return_pred_int,
                            alpha=alpha)
>>>>>>> 67c56be8b1e838f2628df829946f795b7dba9aed
=======
        return self.predict(fh, X=X, return_pred_int=return_pred_int,
                            alpha=alpha)
>>>>>>> f29b45e0

    def update(self, y_new, X_new=None, update_params=False):
        """Update fitted paramters

        Parameters
        ----------
        y_new : pd.Series
        X_new : pd.DataFrame
        update_params : bool, optional (default=False)

        Returns
        -------
        self : an instance of self
        """
        if update_params:
            raise NotImplementedError()
        self.check_is_fitted()
        self._set_oh(y_new)
        return self

<<<<<<< HEAD
<<<<<<< HEAD
    def update_predict(self, y_test, cv=None, X_test=None, update_params=False, return_pred_int=False,
=======
    def update_predict(self, y_test, cv=None, X_test=None, update_params=False,
                       return_pred_int=False,
>>>>>>> 67c56be8b1e838f2628df829946f795b7dba9aed
=======
    def update_predict(self, y_test, cv=None, X_test=None, update_params=False,
                       return_pred_int=False,
>>>>>>> f29b45e0
                       alpha=DEFAULT_ALPHA):
        """Make and update predictions iteratively over the test set.

        Parameters
        ----------
        y_test : pd.Series
        cv : temporal cross-validation generator, optional (default=None)
        X_test : pd.DataFrame, optional (default=None)
        update_params : bool, optional (default=False)
        return_pred_int : bool, optional (default=False)
        alpha : int or list of ints, optional (default=None)

        Returns
        -------
        y_pred : pd.Series
            Point predictions
        y_pred_int : pd.DataFrame
            Prediction intervals
        """

<<<<<<< HEAD
<<<<<<< HEAD

=======
>>>>>>> f29b45e0
        if return_pred_int:
            raise NotImplementedError()
        y_test = check_y(y_test)
        cv = check_cv(cv) if cv is not None else SlidingWindowSplitter(
            fh=self.fh)
        return self._predict_moving_cutoff(y_test, cv, X=X_test,
                                           update_params=update_params,
                                           return_pred_int=return_pred_int,
                                           alpha=alpha)

<<<<<<< HEAD
    def _predict_moving_cutoff(self, y, cv, X=None, update_params=False, return_pred_int=False,
=======
        if return_pred_int:
            raise NotImplementedError()
        y_test = check_y(y_test)
        cv = check_cv(cv) if cv is not None else SlidingWindowSplitter(
            fh=self.fh)
        return self._predict_moving_cutoff(y_test, cv, X=X_test,
                                           update_params=update_params,
                                           return_pred_int=return_pred_int,
                                           alpha=alpha)

    def _predict_moving_cutoff(self, y, cv, X=None, update_params=False,
                               return_pred_int=False,
>>>>>>> 67c56be8b1e838f2628df829946f795b7dba9aed
=======
    def _predict_moving_cutoff(self, y, cv, X=None, update_params=False,
                               return_pred_int=False,
>>>>>>> f29b45e0
                               alpha=DEFAULT_ALPHA):
        """Make single-step or multi-step moving cutoff predictions

        Parameters
        ----------
        y : pd.Series
        cv : temporal cross-validation generator
        X : pd.DataFrame
        update_params : bool
        return_pred_int : bool
        alpha : float or array-like

        Returns
        -------
        y_pred = pd.Series
        """
        if return_pred_int:
            raise NotImplementedError()
        fh = cv.get_fh()
        y_preds = []
        cutoffs = []
        with self._detached_cutoff():
            self._set_cutoff(y.index[0] - 1)
            for new_window, _ in cv.split(y):
                y_new = y.iloc[new_window]

<<<<<<< HEAD
<<<<<<< HEAD
                # we cannot use update_predict_single here, as this would re-set the forecasting horizon, instead we use
                # the internal _update_predict_single method
                y_pred = self._update_predict_single(y_new, fh, X=X, update_params=update_params,
                                                     return_pred_int=return_pred_int, alpha=alpha)
=======
                # we cannot use update_predict_single here, as this would
                # re-set the forecasting horizon, instead we use
                # the internal _update_predict_single method
=======
                # we cannot use update_predict_single here, as this would
                # re-set the forecasting horizon, instead we use
                # the internal _update_predict_single method
>>>>>>> f29b45e0
                y_pred = self._update_predict_single(
                    y_new, fh, X=X,
                    update_params=update_params,
                    return_pred_int=return_pred_int,
                    alpha=alpha)
<<<<<<< HEAD
>>>>>>> 67c56be8b1e838f2628df829946f795b7dba9aed
=======
>>>>>>> f29b45e0
                y_preds.append(y_pred)
                cutoffs.append(self.cutoff)
        return _format_moving_cutoff_predictions(y_preds, cutoffs)

    def _predict(self, fh, X=None, return_pred_int=False, alpha=DEFAULT_ALPHA):
        """Internal predict

        Parameters
        ----------
        fh : np.array
        X : pd.DataFrame, optional (default=None)
        return_pred_int : bool
        alpha : float or list of floats

        Returns
        -------
        y_pred : pd.Series
        """
        raise NotImplementedError("abstract method")


class OptionalForecastingHorizonMixin:
<<<<<<< HEAD
<<<<<<< HEAD
    """Mixin class for forecasters which can take the forecasting horizon either
=======
    """Mixin class for forecasters which can take the forecasting horizon
    either
>>>>>>> 67c56be8b1e838f2628df829946f795b7dba9aed
=======
    """Mixin class for forecasters which can take the forecasting horizon
    either
>>>>>>> f29b45e0
    during fit or predict."""

    def _set_fh(self, fh):
        """Check, set and update the forecasting horizon.

        Parameters
        ----------
        fh : None, int, list or np.ndarray
        """
        if hasattr(self, "is_fitted"):
            is_fitted = self.is_fitted
        else:
            raise AttributeError("No `is_fitted` attribute found")

        if fh is None:
            if is_fitted:
                # if no fh passed and there is none already, raise error
                if self._fh is None:
<<<<<<< HEAD
<<<<<<< HEAD
                    raise ValueError("The forecasting horizon `fh` must be passed either to `fit` or `predict`, "
                                     "but was found in neither.")
                # otherwise if no fh passed, but there is one already, we can simply use that one
=======
                    raise ValueError(
                        "The forecasting horizon `fh` must be passed either "
                        "to `fit` or `predict`, "
                        "but was found in neither.")
                # otherwise if no fh passed, but there is one already,
                # we can simply use that one
>>>>>>> f29b45e0
        else:
            # if fh is passed, validate first, then check if there is one
            # already,
            # and overwrite

<<<<<<< HEAD
            # a warning should only be raised if fh passed to fit is overwritten, but no warning is required
            # when no fh has been provided in fit, and different fhs are passed to predict, but this requires
            # to keep track of whether fh has been passed to fit or not, hence not implemented for cutoff
=======
                    raise ValueError(
                        "The forecasting horizon `fh` must be passed either "
                        "to `fit` or `predict`, "
                        "but was found in neither.")
                # otherwise if no fh passed, but there is one already,
                # we can simply use that one
        else:
            # if fh is passed, validate first, then check if there is one
            # already,
            # and overwrite

=======
>>>>>>> f29b45e0
            # a warning should only be raised if fh passed to fit is
            # overwritten, but no warning is required
            # when no fh has been provided in fit, and different fhs are
            # passed to predict, but this requires
            # to keep track of whether fh has been passed to fit or not,
            # hence not implemented for cutoff
<<<<<<< HEAD
>>>>>>> 67c56be8b1e838f2628df829946f795b7dba9aed
=======
>>>>>>> f29b45e0
            fh = check_fh(fh)
            self._fh = fh


class RequiredForecastingHorizonMixin:
<<<<<<< HEAD
<<<<<<< HEAD
    """Mixin class for forecasters which require the forecasting horizon during fit."""
=======
    """Mixin class for forecasters which require the forecasting horizon
    during fit."""
>>>>>>> 67c56be8b1e838f2628df829946f795b7dba9aed
=======
    """Mixin class for forecasters which require the forecasting horizon
    during fit."""
>>>>>>> f29b45e0

    def _set_fh(self, fh):
        """Check, set and update the forecasting horizon.

        Parameters
        ----------
        fh : None, int, list, np.ndarray
        """

<<<<<<< HEAD
<<<<<<< HEAD
        msg = f"This is because fitting of the `{self.__class__.__name__}` depends on `fh`. "
=======
        msg = f"This is because fitting of the `{self.__class__.__name__}` " \
              f"depends on `fh`. "
>>>>>>> 67c56be8b1e838f2628df829946f795b7dba9aed
=======
        msg = f"This is because fitting of the `{self.__class__.__name__}` " \
              f"depends on `fh`. "
>>>>>>> f29b45e0

        if hasattr(self, "is_fitted"):
            is_fitted = self.is_fitted
        else:
            raise AttributeError("No `is_fitted` attribute found")

        if fh is None:
            if is_fitted:
<<<<<<< HEAD
<<<<<<< HEAD
                # intended workflow, no fh is passed when the forecaster is already fitted
                pass
            else:
                # fh must be passed when forecaster is not fitted yet
                raise ValueError("The forecasting horizon `fh` must be passed to `fit`, "
                                 "but none was found. " + msg)
=======
                # intended workflow, no fh is passed when the forecaster is
                # already fitted
                pass
            else:
                # fh must be passed when forecaster is not fitted yet
                raise ValueError(
                    "The forecasting horizon `fh` must be passed to `fit`, "
                    "but none was found. " + msg)
>>>>>>> 67c56be8b1e838f2628df829946f795b7dba9aed
=======
                # intended workflow, no fh is passed when the forecaster is
                # already fitted
                pass
            else:
                # fh must be passed when forecaster is not fitted yet
                raise ValueError(
                    "The forecasting horizon `fh` must be passed to `fit`, "
                    "but none was found. " + msg)
>>>>>>> f29b45e0
        else:
            fh = check_fh(fh)
            if is_fitted:
                if not np.array_equal(fh, self._fh):
                    # raise error if existing fh and new one don't match
                    raise ValueError(
<<<<<<< HEAD
<<<<<<< HEAD
                        f"A different forecasting horizon `fh` has been provided from "
                        f"the one seen in `fit`. If you want to change the forecasting "
                        f"horizon, please re-fit the forecaster. " + msg)
                # if existing one and new match, ignore new one
                pass
            else:
                # intended workflow: fh is passed when forecaster is not fitted yet
=======
                        "A different forecasting horizon `fh` has been "
                        "provided from "
                        "the one seen in `fit`. If you want to change the "
                        "forecasting "
                        "horizon, please re-fit the forecaster. " + msg)
                # if existing one and new match, ignore new one
                pass
            else:
                # intended workflow: fh is passed when forecaster is not
                # fitted yet
>>>>>>> 67c56be8b1e838f2628df829946f795b7dba9aed
=======
                        "A different forecasting horizon `fh` has been "
                        "provided from "
                        "the one seen in `fit`. If you want to change the "
                        "forecasting "
                        "horizon, please re-fit the forecaster. " + msg)
                # if existing one and new match, ignore new one
                pass
            else:
                # intended workflow: fh is passed when forecaster is not
                # fitted yet
>>>>>>> f29b45e0
                self._fh = fh


class BaseLastWindowForecaster(BaseSktimeForecaster):
    """Base class for forecasters implemented in sktime"""

    def __init__(self, window_length=None):
        super(BaseLastWindowForecaster, self).__init__()
        self.window_length = window_length
        self.window_length_ = None

<<<<<<< HEAD
<<<<<<< HEAD
    def update_predict(self, y_test, cv=None, X_test=None, update_params=False, return_pred_int=False,
=======
    def update_predict(self, y_test, cv=None, X_test=None, update_params=False,
                       return_pred_int=False,
>>>>>>> 67c56be8b1e838f2628df829946f795b7dba9aed
=======
    def update_predict(self, y_test, cv=None, X_test=None, update_params=False,
                       return_pred_int=False,
>>>>>>> f29b45e0
                       alpha=DEFAULT_ALPHA):
        """Make and update predictions iteratively over the test set.

        Parameters
        ----------
        y_test : pd.Series
        cv : temporal cross-validation generator, optional (default=None)
        X_test : pd.DataFrame, optional (default=None)
        update_params : bool, optional (default=False)
        return_pred_int : bool, optional (default=False)
        alpha : int or list of ints, optional (default=None)

        Returns
        -------
        y_pred : pd.Series or pd.DataFrame
        """
<<<<<<< HEAD
<<<<<<< HEAD
        cv = check_cv(cv) if cv is not None else SlidingWindowSplitter(self.fh, window_length=self.window_length_)
        return self._predict_moving_cutoff(y_test, cv, X=X_test, update_params=update_params,
                                           return_pred_int=return_pred_int, alpha=alpha)
=======
=======
>>>>>>> f29b45e0
        cv = check_cv(cv) if cv is not None else SlidingWindowSplitter(
            self.fh,
            window_length=self.window_length_)
        return self._predict_moving_cutoff(y_test, cv, X=X_test,
                                           update_params=update_params,
                                           return_pred_int=return_pred_int,
                                           alpha=alpha)
<<<<<<< HEAD
>>>>>>> 67c56be8b1e838f2628df829946f795b7dba9aed
=======
>>>>>>> f29b45e0

    def _predict(self, fh, X=None, return_pred_int=False, alpha=DEFAULT_ALPHA):
        """Internal predict"""
        if return_pred_int:
            raise NotImplementedError()

        fh_oos = fh.out_of_sample(self.cutoff)
        fh_ins = fh.in_sample(self.cutoff)

        kwargs = {"X": X, "return_pred_int": return_pred_int, "alpha": alpha}

        # all values are out-of-sample
        if len(fh_oos) == len(fh):
            return self._predict_fixed_cutoff(fh_oos, **kwargs)

        # all values are in-sample
        elif len(fh_ins) == len(fh):
            return self._predict_in_sample(fh_ins, **kwargs)

        # both in-sample and out-of-sample values
        else:
            y_ins = self._predict_in_sample(fh_ins, **kwargs)
            y_oos = self._predict_fixed_cutoff(fh_oos, **kwargs)
            return y_ins.append(y_oos)

<<<<<<< HEAD
<<<<<<< HEAD
    def _predict_fixed_cutoff(self, fh, X=None, return_pred_int=False, alpha=DEFAULT_ALPHA):
=======
    def _predict_fixed_cutoff(self, fh, X=None, return_pred_int=False,
                              alpha=DEFAULT_ALPHA):
>>>>>>> 67c56be8b1e838f2628df829946f795b7dba9aed
=======
    def _predict_fixed_cutoff(self, fh, X=None, return_pred_int=False,
                              alpha=DEFAULT_ALPHA):
>>>>>>> f29b45e0
        """Make single-step or multi-step fixed cutoff predictions

        Parameters
        ----------
        fh : np.array
            all positive (> 0)
        X : pd.DataFrame
        return_pred_int : bool
        alpha : float or array-like

        Returns
        -------
        y_pred = pd.Series
        """
        # assert all(fh > 0)
<<<<<<< HEAD
<<<<<<< HEAD
        y_pred = self._predict_last_window(fh, X=X, return_pred_int=return_pred_int, alpha=alpha)
        index = fh.absolute(self.cutoff)
        return pd.Series(y_pred, index=index)

    def _predict_in_sample(self, fh, X=None, return_pred_int=False, alpha=DEFAULT_ALPHA):
        """Make in-sample prediction using single-step moving-cutoff predictions
=======
        y_pred = self._predict_last_window(fh, X=X,
                                           return_pred_int=return_pred_int,
                                           alpha=alpha)
        index = fh.absolute(self.cutoff)
        return pd.Series(y_pred, index=index)

=======
        y_pred = self._predict_last_window(fh, X=X,
                                           return_pred_int=return_pred_int,
                                           alpha=alpha)
        index = fh.absolute(self.cutoff)
        return pd.Series(y_pred, index=index)

>>>>>>> f29b45e0
    def _predict_in_sample(self, fh, X=None, return_pred_int=False,
                           alpha=DEFAULT_ALPHA):
        """Make in-sample prediction using single-step moving-cutoff
        predictions
<<<<<<< HEAD
>>>>>>> 67c56be8b1e838f2628df829946f795b7dba9aed
=======
>>>>>>> f29b45e0

        Parameters
        ----------
        fh : np.array
            all non-positive (<= 0)
        X : pd.DataFrame
        return_pred_int : bool
        alpha : float or array-like

        Returns
        -------
        y_pred : pd.DataFrame or pd.Series
        """
        y_train = self.oh

<<<<<<< HEAD
<<<<<<< HEAD
        # generate cutoffs from forecasting horizon, note that cutoffs are still based on integer indexes,
=======
        # generate cutoffs from forecasting horizon, note that cutoffs are
        # still based on integer indexes,
>>>>>>> f29b45e0
        # so that they can be used with .iloc
        cutoffs = fh + len(y_train) - 2
        cv = CutoffSplitter(cutoffs, fh=1, window_length=self.window_length_)
        return self._predict_moving_cutoff(y_train, cv, X=X,
                                           update_params=False,
                                           return_pred_int=return_pred_int,
                                           alpha=alpha)

<<<<<<< HEAD
    def _predict_last_window(self, fh, X=None, return_pred_int=False, alpha=DEFAULT_ALPHA):
=======
        # generate cutoffs from forecasting horizon, note that cutoffs are
        # still based on integer indexes,
        # so that they can be used with .iloc
        cutoffs = fh + len(y_train) - 2
        cv = CutoffSplitter(cutoffs, fh=1, window_length=self.window_length_)
        return self._predict_moving_cutoff(y_train, cv, X=X,
                                           update_params=False,
                                           return_pred_int=return_pred_int,
                                           alpha=alpha)

    def _predict_last_window(self, fh, X=None, return_pred_int=False,
                             alpha=DEFAULT_ALPHA):
>>>>>>> 67c56be8b1e838f2628df829946f795b7dba9aed
=======
    def _predict_last_window(self, fh, X=None, return_pred_int=False,
                             alpha=DEFAULT_ALPHA):
>>>>>>> f29b45e0
        """Internal predict

        Parameters
        ----------
        fh : np.array
        X : pd.DataFrame
        return_pred_int : bool
        alpha : float or list of floats

        Returns
        -------
        y_pred : np.array
        """
        raise NotImplementedError("abstract method")

    def _get_last_window(self):
        """Select last window"""
        start = self.cutoff - self.window_length_ + 1
        end = self.cutoff
        return self.oh.loc[start:end].values

    @staticmethod
    def _predict_nan(fh):
        """Predict nan if predictions are not possible"""
        return np.full(len(fh), np.nan)

<<<<<<< HEAD
<<<<<<< HEAD
    def _update_predict_single(self, y_new, fh, X=None, update_params=False, return_pred_int=False,
                               alpha=DEFAULT_ALPHA):
        """Internal method for updating and making forecasts.

        Implements default behaviour of calling update and predict sequentially, but can be overwritten by subclasses
=======
    def _update_predict_single(self, y_new, fh, X=None, update_params=False,
                               return_pred_int=False,
                               alpha=DEFAULT_ALPHA):
        """Internal method for updating and making forecasts.

        Implements default behaviour of calling update and predict
        sequentially, but can be overwritten by subclasses
>>>>>>> 67c56be8b1e838f2628df829946f795b7dba9aed
=======
    def _update_predict_single(self, y_new, fh, X=None, update_params=False,
                               return_pred_int=False,
                               alpha=DEFAULT_ALPHA):
        """Internal method for updating and making forecasts.

        Implements default behaviour of calling update and predict
        sequentially, but can be overwritten by subclasses
>>>>>>> f29b45e0
        to implement more efficient updating algorithms when available.

        Parameters
        ----------
        y_new
        fh
        X
        update_params
        return_pred_int
        alpha

        Returns
        -------

        """
        if X is not None:
            raise NotImplementedError()
        self.update(y_new, X_new=X, update_params=update_params)
<<<<<<< HEAD
<<<<<<< HEAD
        return self._predict(fh, X=X, return_pred_int=return_pred_int, alpha=alpha)
=======
        return self._predict(fh, X=X, return_pred_int=return_pred_int,
                             alpha=alpha)
>>>>>>> 67c56be8b1e838f2628df829946f795b7dba9aed
=======
        return self._predict(fh, X=X, return_pred_int=return_pred_int,
                             alpha=alpha)
>>>>>>> f29b45e0


def _format_moving_cutoff_predictions(y_preds, cutoffs):
    """Format moving-cutoff predictions"""
    if not isinstance(y_preds, list):
<<<<<<< HEAD
<<<<<<< HEAD
        raise ValueError(f"`y_preds` must be a list, but found: {type(y_preds)}")
=======
        raise ValueError(
            f"`y_preds` must be a list, but found: {type(y_preds)}")
>>>>>>> 67c56be8b1e838f2628df829946f795b7dba9aed
=======
        raise ValueError(
            f"`y_preds` must be a list, but found: {type(y_preds)}")
>>>>>>> f29b45e0

    if len(y_preds[0]) == 1:
        # return series for single step ahead predictions
        return pd.concat(y_preds)

    else:
        # return data frame when we predict multiple steps ahead
        y_pred = pd.DataFrame(y_preds).T
        y_pred.columns = cutoffs
        if y_pred.shape[1] == 1:
            return y_pred.iloc[:, 0]
        return y_pred<|MERGE_RESOLUTION|>--- conflicted
+++ resolved
@@ -1,13 +1,6 @@
 #!/usr/bin/env python3 -u
 # coding: utf-8
-<<<<<<< HEAD
-<<<<<<< HEAD
-=======
 # copyright: sktime developers, BSD-3-Clause License (see LICENSE file)
->>>>>>> 67c56be8b1e838f2628df829946f795b7dba9aed
-=======
-# copyright: sktime developers, BSD-3-Clause License (see LICENSE file)
->>>>>>> f29b45e0
 
 __author__ = ["Markus Löning"]
 __all__ = ["BaseSktimeForecaster", "BaseLastWindowForecaster"]
@@ -18,43 +11,20 @@
 import pandas as pd
 from sktime.forecasting.base._base import BaseForecaster
 from sktime.forecasting.base._base import DEFAULT_ALPHA
-<<<<<<< HEAD
-<<<<<<< HEAD
-from sktime.forecasting.model_selection import SlidingWindowSplitter, CutoffSplitter
-from sktime.utils.validation.forecasting import check_y, check_cv, check_fh
-=======
-=======
->>>>>>> f29b45e0
 from sktime.forecasting.model_selection import CutoffSplitter
 from sktime.forecasting.model_selection import SlidingWindowSplitter
 from sktime.utils.validation.forecasting import check_cv
 from sktime.utils.validation.forecasting import check_fh
 from sktime.utils.validation.forecasting import check_y
-<<<<<<< HEAD
->>>>>>> 67c56be8b1e838f2628df829946f795b7dba9aed
-=======
->>>>>>> f29b45e0
 
 
 class BaseSktimeForecaster(BaseForecaster):
     """Base class for forecaster in sktime"""
 
     def __init__(self):
-<<<<<<< HEAD
-<<<<<<< HEAD
-        self._oh = pd.Series([])  # observation horizon, i.e. time points seen in fit or update
-        self._cutoff = None  # time point in observation horizon cutoff which to make forecasts
-        self._fh = None
-=======
         self._oh = None  # observation horizon
         self._cutoff = None  # reference point for relative forecasting horizon
         self._fh = None  # forecasting horizon
->>>>>>> 67c56be8b1e838f2628df829946f795b7dba9aed
-=======
-        self._oh = None  # observation horizon
-        self._cutoff = None  # reference point for relative forecasting horizon
-        self._fh = None  # forecasting horizon
->>>>>>> f29b45e0
         super(BaseSktimeForecaster, self).__init__()
 
     @property
@@ -80,37 +50,16 @@
 
         # update only for non-empty data
         if len(y) > 0:
-<<<<<<< HEAD
-<<<<<<< HEAD
-            # for fitting: since no previous observation horizon is present, set new one
-=======
             # for fitting: since no previous observation horizon is present,
             # set new one
             if self._oh is None:
                 self._oh = y
 
->>>>>>> f29b45e0
             # for updating: append observation horizon to previous one
             else:
                 self._oh = y.combine_first(self.oh)
 
-<<<<<<< HEAD
-            # by default, set cutoff to the end of the observation horizon
-=======
-            # for fitting: since no previous observation horizon is present,
-            # set new one
-            if self._oh is None:
-                self._oh = y
-
-            # for updating: append observation horizon to previous one
-            else:
-                self._oh = y.combine_first(self.oh)
-
             # set cutoff to the end of the observation horizon
->>>>>>> 67c56be8b1e838f2628df829946f795b7dba9aed
-=======
-            # set cutoff to the end of the observation horizon
->>>>>>> f29b45e0
             self._set_cutoff(y.index[-1])
 
     @property
@@ -136,17 +85,8 @@
     def _detached_cutoff(self):
         """Context manager to detach cutoff
 
-<<<<<<< HEAD
-<<<<<<< HEAD
-        This is useful during rolling-cutoff forecasts when the cutoff needs to be repeatedly reset,
-=======
         This is useful during rolling-cutoff forecasts when the cutoff needs
         to be repeatedly reset,
->>>>>>> 67c56be8b1e838f2628df829946f795b7dba9aed
-=======
-        This is useful during rolling-cutoff forecasts when the cutoff needs
-        to be repeatedly reset,
->>>>>>> f29b45e0
         but afterwards should be restored to the original value.
         """
         cutoff = self.cutoff  # remember initial cutoff
@@ -159,27 +99,12 @@
     @property
     def fh(self):
         """The forecasting horizon"""
-<<<<<<< HEAD
-<<<<<<< HEAD
-        # raise error if some method tries to accessed it before it has been set
-        if self._fh is None:
-            raise ValueError("No `fh` has been set yet, please specify `fh` in `fit` or `predict`")
-=======
         # raise error if some method tries to accessed it before it has been
         # set
         if self._fh is None:
             raise ValueError(
                 "No `fh` has been set yet, please specify `fh` in `fit` or "
                 "`predict`")
->>>>>>> 67c56be8b1e838f2628df829946f795b7dba9aed
-=======
-        # raise error if some method tries to accessed it before it has been
-        # set
-        if self._fh is None:
-            raise ValueError(
-                "No `fh` has been set yet, please specify `fh` in `fit` or "
-                "`predict`")
->>>>>>> f29b45e0
         return self._fh
 
     def _set_fh(self, fh):
@@ -193,17 +118,8 @@
         """
         raise NotImplementedError()
 
-<<<<<<< HEAD
-<<<<<<< HEAD
-    def predict(self, fh=None, X=None, return_pred_int=False, alpha=DEFAULT_ALPHA):
-=======
     def predict(self, fh=None, X=None, return_pred_int=False,
                 alpha=DEFAULT_ALPHA):
->>>>>>> 67c56be8b1e838f2628df829946f795b7dba9aed
-=======
-    def predict(self, fh=None, X=None, return_pred_int=False,
-                alpha=DEFAULT_ALPHA):
->>>>>>> f29b45e0
         """Make forecasts
 
         Parameters
@@ -222,37 +138,16 @@
         """
         self.check_is_fitted()
         self._set_fh(fh)
-<<<<<<< HEAD
-<<<<<<< HEAD
-        return self._predict(self.fh, X=X, return_pred_int=return_pred_int, alpha=alpha)
-=======
         return self._predict(self.fh, X=X, return_pred_int=return_pred_int,
                              alpha=alpha)
->>>>>>> f29b45e0
 
     def update_predict_single(self, y_new, fh=None, X=None,
                               update_params=False, return_pred_int=False,
                               alpha=DEFAULT_ALPHA):
         """Update and make forecasts."
 
-<<<<<<< HEAD
-        This method is useful for updating forecasts in a single step, allowing to make use of more efficient
-=======
-        return self._predict(self.fh, X=X, return_pred_int=return_pred_int,
-                             alpha=alpha)
-
-    def update_predict_single(self, y_new, fh=None, X=None,
-                              update_params=False, return_pred_int=False,
-                              alpha=DEFAULT_ALPHA):
-        """Update and make forecasts."
-
         This method is useful for updating forecasts in a single step,
         allowing to make use of more efficient
->>>>>>> 67c56be8b1e838f2628df829946f795b7dba9aed
-=======
-        This method is useful for updating forecasts in a single step,
-        allowing to make use of more efficient
->>>>>>> f29b45e0
         updating algorithms than calling update and predict sequentially.
 
         Parameters
@@ -262,17 +157,8 @@
         X : pd.DataFrame
         update_params : bool, optional (default=False)
         return_pred_int : bool, optional (default=False)
-<<<<<<< HEAD
-<<<<<<< HEAD
-            If True, prediction intervals are returned in addition to point predictions.
-=======
             If True, prediction intervals are returned in addition to point
             predictions.
->>>>>>> 67c56be8b1e838f2628df829946f795b7dba9aed
-=======
-            If True, prediction intervals are returned in addition to point
-            predictions.
->>>>>>> f29b45e0
         alpha : float or list of floats
 
         Returns
@@ -284,58 +170,25 @@
         """
         self.check_is_fitted()
         self._set_fh(fh)
-<<<<<<< HEAD
-<<<<<<< HEAD
-        return self._update_predict_single(y_new, self.fh, X=X, update_params=update_params,
-                                           return_pred_int=return_pred_int, alpha=alpha)
-=======
         return self._update_predict_single(y_new, self.fh, X=X,
                                            update_params=update_params,
                                            return_pred_int=return_pred_int,
                                            alpha=alpha)
->>>>>>> f29b45e0
 
     def _update_predict_single(self, y_new, fh, X=None, update_params=False,
                                return_pred_int=False,
                                alpha=DEFAULT_ALPHA):
         """Internal method for updating and making forecasts.
 
-<<<<<<< HEAD
-        Implements default behaviour of calling update and predict sequentially, but can be overwritten by subclasses
-=======
-        return self._update_predict_single(y_new, self.fh, X=X,
-                                           update_params=update_params,
-                                           return_pred_int=return_pred_int,
-                                           alpha=alpha)
-
-    def _update_predict_single(self, y_new, fh, X=None, update_params=False,
-                               return_pred_int=False,
-                               alpha=DEFAULT_ALPHA):
-        """Internal method for updating and making forecasts.
-
         Implements default behaviour of calling update and predict
         sequentially, but can be overwritten by subclasses
->>>>>>> 67c56be8b1e838f2628df829946f795b7dba9aed
-=======
-        Implements default behaviour of calling update and predict
-        sequentially, but can be overwritten by subclasses
->>>>>>> f29b45e0
         to implement more efficient updating algorithms when available.
         """
         if X is not None:
             raise NotImplementedError()
         self.update(y_new, X_new=X, update_params=update_params)
-<<<<<<< HEAD
-<<<<<<< HEAD
-        return self.predict(fh, X=X, return_pred_int=return_pred_int, alpha=alpha)
-=======
         return self.predict(fh, X=X, return_pred_int=return_pred_int,
                             alpha=alpha)
->>>>>>> 67c56be8b1e838f2628df829946f795b7dba9aed
-=======
-        return self.predict(fh, X=X, return_pred_int=return_pred_int,
-                            alpha=alpha)
->>>>>>> f29b45e0
 
     def update(self, y_new, X_new=None, update_params=False):
         """Update fitted paramters
@@ -356,17 +209,8 @@
         self._set_oh(y_new)
         return self
 
-<<<<<<< HEAD
-<<<<<<< HEAD
-    def update_predict(self, y_test, cv=None, X_test=None, update_params=False, return_pred_int=False,
-=======
     def update_predict(self, y_test, cv=None, X_test=None, update_params=False,
                        return_pred_int=False,
->>>>>>> 67c56be8b1e838f2628df829946f795b7dba9aed
-=======
-    def update_predict(self, y_test, cv=None, X_test=None, update_params=False,
-                       return_pred_int=False,
->>>>>>> f29b45e0
                        alpha=DEFAULT_ALPHA):
         """Make and update predictions iteratively over the test set.
 
@@ -387,11 +231,6 @@
             Prediction intervals
         """
 
-<<<<<<< HEAD
-<<<<<<< HEAD
-
-=======
->>>>>>> f29b45e0
         if return_pred_int:
             raise NotImplementedError()
         y_test = check_y(y_test)
@@ -402,26 +241,8 @@
                                            return_pred_int=return_pred_int,
                                            alpha=alpha)
 
-<<<<<<< HEAD
-    def _predict_moving_cutoff(self, y, cv, X=None, update_params=False, return_pred_int=False,
-=======
-        if return_pred_int:
-            raise NotImplementedError()
-        y_test = check_y(y_test)
-        cv = check_cv(cv) if cv is not None else SlidingWindowSplitter(
-            fh=self.fh)
-        return self._predict_moving_cutoff(y_test, cv, X=X_test,
-                                           update_params=update_params,
-                                           return_pred_int=return_pred_int,
-                                           alpha=alpha)
-
     def _predict_moving_cutoff(self, y, cv, X=None, update_params=False,
                                return_pred_int=False,
->>>>>>> 67c56be8b1e838f2628df829946f795b7dba9aed
-=======
-    def _predict_moving_cutoff(self, y, cv, X=None, update_params=False,
-                               return_pred_int=False,
->>>>>>> f29b45e0
                                alpha=DEFAULT_ALPHA):
         """Make single-step or multi-step moving cutoff predictions
 
@@ -448,30 +269,14 @@
             for new_window, _ in cv.split(y):
                 y_new = y.iloc[new_window]
 
-<<<<<<< HEAD
-<<<<<<< HEAD
-                # we cannot use update_predict_single here, as this would re-set the forecasting horizon, instead we use
-                # the internal _update_predict_single method
-                y_pred = self._update_predict_single(y_new, fh, X=X, update_params=update_params,
-                                                     return_pred_int=return_pred_int, alpha=alpha)
-=======
                 # we cannot use update_predict_single here, as this would
                 # re-set the forecasting horizon, instead we use
                 # the internal _update_predict_single method
-=======
-                # we cannot use update_predict_single here, as this would
-                # re-set the forecasting horizon, instead we use
-                # the internal _update_predict_single method
->>>>>>> f29b45e0
                 y_pred = self._update_predict_single(
                     y_new, fh, X=X,
                     update_params=update_params,
                     return_pred_int=return_pred_int,
                     alpha=alpha)
-<<<<<<< HEAD
->>>>>>> 67c56be8b1e838f2628df829946f795b7dba9aed
-=======
->>>>>>> f29b45e0
                 y_preds.append(y_pred)
                 cutoffs.append(self.cutoff)
         return _format_moving_cutoff_predictions(y_preds, cutoffs)
@@ -494,17 +299,8 @@
 
 
 class OptionalForecastingHorizonMixin:
-<<<<<<< HEAD
-<<<<<<< HEAD
-    """Mixin class for forecasters which can take the forecasting horizon either
-=======
     """Mixin class for forecasters which can take the forecasting horizon
     either
->>>>>>> 67c56be8b1e838f2628df829946f795b7dba9aed
-=======
-    """Mixin class for forecasters which can take the forecasting horizon
-    either
->>>>>>> f29b45e0
     during fit or predict."""
 
     def _set_fh(self, fh):
@@ -523,29 +319,6 @@
             if is_fitted:
                 # if no fh passed and there is none already, raise error
                 if self._fh is None:
-<<<<<<< HEAD
-<<<<<<< HEAD
-                    raise ValueError("The forecasting horizon `fh` must be passed either to `fit` or `predict`, "
-                                     "but was found in neither.")
-                # otherwise if no fh passed, but there is one already, we can simply use that one
-=======
-                    raise ValueError(
-                        "The forecasting horizon `fh` must be passed either "
-                        "to `fit` or `predict`, "
-                        "but was found in neither.")
-                # otherwise if no fh passed, but there is one already,
-                # we can simply use that one
->>>>>>> f29b45e0
-        else:
-            # if fh is passed, validate first, then check if there is one
-            # already,
-            # and overwrite
-
-<<<<<<< HEAD
-            # a warning should only be raised if fh passed to fit is overwritten, but no warning is required
-            # when no fh has been provided in fit, and different fhs are passed to predict, but this requires
-            # to keep track of whether fh has been passed to fit or not, hence not implemented for cutoff
-=======
                     raise ValueError(
                         "The forecasting horizon `fh` must be passed either "
                         "to `fit` or `predict`, "
@@ -557,34 +330,19 @@
             # already,
             # and overwrite
 
-=======
->>>>>>> f29b45e0
             # a warning should only be raised if fh passed to fit is
             # overwritten, but no warning is required
             # when no fh has been provided in fit, and different fhs are
             # passed to predict, but this requires
             # to keep track of whether fh has been passed to fit or not,
             # hence not implemented for cutoff
-<<<<<<< HEAD
->>>>>>> 67c56be8b1e838f2628df829946f795b7dba9aed
-=======
->>>>>>> f29b45e0
             fh = check_fh(fh)
             self._fh = fh
 
 
 class RequiredForecastingHorizonMixin:
-<<<<<<< HEAD
-<<<<<<< HEAD
-    """Mixin class for forecasters which require the forecasting horizon during fit."""
-=======
     """Mixin class for forecasters which require the forecasting horizon
     during fit."""
->>>>>>> 67c56be8b1e838f2628df829946f795b7dba9aed
-=======
-    """Mixin class for forecasters which require the forecasting horizon
-    during fit."""
->>>>>>> f29b45e0
 
     def _set_fh(self, fh):
         """Check, set and update the forecasting horizon.
@@ -594,17 +352,8 @@
         fh : None, int, list, np.ndarray
         """
 
-<<<<<<< HEAD
-<<<<<<< HEAD
-        msg = f"This is because fitting of the `{self.__class__.__name__}` depends on `fh`. "
-=======
         msg = f"This is because fitting of the `{self.__class__.__name__}` " \
               f"depends on `fh`. "
->>>>>>> 67c56be8b1e838f2628df829946f795b7dba9aed
-=======
-        msg = f"This is because fitting of the `{self.__class__.__name__}` " \
-              f"depends on `fh`. "
->>>>>>> f29b45e0
 
         if hasattr(self, "is_fitted"):
             is_fitted = self.is_fitted
@@ -613,15 +362,6 @@
 
         if fh is None:
             if is_fitted:
-<<<<<<< HEAD
-<<<<<<< HEAD
-                # intended workflow, no fh is passed when the forecaster is already fitted
-                pass
-            else:
-                # fh must be passed when forecaster is not fitted yet
-                raise ValueError("The forecasting horizon `fh` must be passed to `fit`, "
-                                 "but none was found. " + msg)
-=======
                 # intended workflow, no fh is passed when the forecaster is
                 # already fitted
                 pass
@@ -630,33 +370,12 @@
                 raise ValueError(
                     "The forecasting horizon `fh` must be passed to `fit`, "
                     "but none was found. " + msg)
->>>>>>> 67c56be8b1e838f2628df829946f795b7dba9aed
-=======
-                # intended workflow, no fh is passed when the forecaster is
-                # already fitted
-                pass
-            else:
-                # fh must be passed when forecaster is not fitted yet
-                raise ValueError(
-                    "The forecasting horizon `fh` must be passed to `fit`, "
-                    "but none was found. " + msg)
->>>>>>> f29b45e0
         else:
             fh = check_fh(fh)
             if is_fitted:
                 if not np.array_equal(fh, self._fh):
                     # raise error if existing fh and new one don't match
                     raise ValueError(
-<<<<<<< HEAD
-<<<<<<< HEAD
-                        f"A different forecasting horizon `fh` has been provided from "
-                        f"the one seen in `fit`. If you want to change the forecasting "
-                        f"horizon, please re-fit the forecaster. " + msg)
-                # if existing one and new match, ignore new one
-                pass
-            else:
-                # intended workflow: fh is passed when forecaster is not fitted yet
-=======
                         "A different forecasting horizon `fh` has been "
                         "provided from "
                         "the one seen in `fit`. If you want to change the "
@@ -667,19 +386,6 @@
             else:
                 # intended workflow: fh is passed when forecaster is not
                 # fitted yet
->>>>>>> 67c56be8b1e838f2628df829946f795b7dba9aed
-=======
-                        "A different forecasting horizon `fh` has been "
-                        "provided from "
-                        "the one seen in `fit`. If you want to change the "
-                        "forecasting "
-                        "horizon, please re-fit the forecaster. " + msg)
-                # if existing one and new match, ignore new one
-                pass
-            else:
-                # intended workflow: fh is passed when forecaster is not
-                # fitted yet
->>>>>>> f29b45e0
                 self._fh = fh
 
 
@@ -691,17 +397,8 @@
         self.window_length = window_length
         self.window_length_ = None
 
-<<<<<<< HEAD
-<<<<<<< HEAD
-    def update_predict(self, y_test, cv=None, X_test=None, update_params=False, return_pred_int=False,
-=======
     def update_predict(self, y_test, cv=None, X_test=None, update_params=False,
                        return_pred_int=False,
->>>>>>> 67c56be8b1e838f2628df829946f795b7dba9aed
-=======
-    def update_predict(self, y_test, cv=None, X_test=None, update_params=False,
-                       return_pred_int=False,
->>>>>>> f29b45e0
                        alpha=DEFAULT_ALPHA):
         """Make and update predictions iteratively over the test set.
 
@@ -718,14 +415,6 @@
         -------
         y_pred : pd.Series or pd.DataFrame
         """
-<<<<<<< HEAD
-<<<<<<< HEAD
-        cv = check_cv(cv) if cv is not None else SlidingWindowSplitter(self.fh, window_length=self.window_length_)
-        return self._predict_moving_cutoff(y_test, cv, X=X_test, update_params=update_params,
-                                           return_pred_int=return_pred_int, alpha=alpha)
-=======
-=======
->>>>>>> f29b45e0
         cv = check_cv(cv) if cv is not None else SlidingWindowSplitter(
             self.fh,
             window_length=self.window_length_)
@@ -733,10 +422,6 @@
                                            update_params=update_params,
                                            return_pred_int=return_pred_int,
                                            alpha=alpha)
-<<<<<<< HEAD
->>>>>>> 67c56be8b1e838f2628df829946f795b7dba9aed
-=======
->>>>>>> f29b45e0
 
     def _predict(self, fh, X=None, return_pred_int=False, alpha=DEFAULT_ALPHA):
         """Internal predict"""
@@ -762,17 +447,8 @@
             y_oos = self._predict_fixed_cutoff(fh_oos, **kwargs)
             return y_ins.append(y_oos)
 
-<<<<<<< HEAD
-<<<<<<< HEAD
-    def _predict_fixed_cutoff(self, fh, X=None, return_pred_int=False, alpha=DEFAULT_ALPHA):
-=======
     def _predict_fixed_cutoff(self, fh, X=None, return_pred_int=False,
                               alpha=DEFAULT_ALPHA):
->>>>>>> 67c56be8b1e838f2628df829946f795b7dba9aed
-=======
-    def _predict_fixed_cutoff(self, fh, X=None, return_pred_int=False,
-                              alpha=DEFAULT_ALPHA):
->>>>>>> f29b45e0
         """Make single-step or multi-step fixed cutoff predictions
 
         Parameters
@@ -788,37 +464,16 @@
         y_pred = pd.Series
         """
         # assert all(fh > 0)
-<<<<<<< HEAD
-<<<<<<< HEAD
-        y_pred = self._predict_last_window(fh, X=X, return_pred_int=return_pred_int, alpha=alpha)
-        index = fh.absolute(self.cutoff)
-        return pd.Series(y_pred, index=index)
-
-    def _predict_in_sample(self, fh, X=None, return_pred_int=False, alpha=DEFAULT_ALPHA):
-        """Make in-sample prediction using single-step moving-cutoff predictions
-=======
         y_pred = self._predict_last_window(fh, X=X,
                                            return_pred_int=return_pred_int,
                                            alpha=alpha)
         index = fh.absolute(self.cutoff)
         return pd.Series(y_pred, index=index)
 
-=======
-        y_pred = self._predict_last_window(fh, X=X,
-                                           return_pred_int=return_pred_int,
-                                           alpha=alpha)
-        index = fh.absolute(self.cutoff)
-        return pd.Series(y_pred, index=index)
-
->>>>>>> f29b45e0
     def _predict_in_sample(self, fh, X=None, return_pred_int=False,
                            alpha=DEFAULT_ALPHA):
         """Make in-sample prediction using single-step moving-cutoff
         predictions
-<<<<<<< HEAD
->>>>>>> 67c56be8b1e838f2628df829946f795b7dba9aed
-=======
->>>>>>> f29b45e0
 
         Parameters
         ----------
@@ -834,24 +489,6 @@
         """
         y_train = self.oh
 
-<<<<<<< HEAD
-<<<<<<< HEAD
-        # generate cutoffs from forecasting horizon, note that cutoffs are still based on integer indexes,
-=======
-        # generate cutoffs from forecasting horizon, note that cutoffs are
-        # still based on integer indexes,
->>>>>>> f29b45e0
-        # so that they can be used with .iloc
-        cutoffs = fh + len(y_train) - 2
-        cv = CutoffSplitter(cutoffs, fh=1, window_length=self.window_length_)
-        return self._predict_moving_cutoff(y_train, cv, X=X,
-                                           update_params=False,
-                                           return_pred_int=return_pred_int,
-                                           alpha=alpha)
-
-<<<<<<< HEAD
-    def _predict_last_window(self, fh, X=None, return_pred_int=False, alpha=DEFAULT_ALPHA):
-=======
         # generate cutoffs from forecasting horizon, note that cutoffs are
         # still based on integer indexes,
         # so that they can be used with .iloc
@@ -864,11 +501,6 @@
 
     def _predict_last_window(self, fh, X=None, return_pred_int=False,
                              alpha=DEFAULT_ALPHA):
->>>>>>> 67c56be8b1e838f2628df829946f795b7dba9aed
-=======
-    def _predict_last_window(self, fh, X=None, return_pred_int=False,
-                             alpha=DEFAULT_ALPHA):
->>>>>>> f29b45e0
         """Internal predict
 
         Parameters
@@ -895,14 +527,6 @@
         """Predict nan if predictions are not possible"""
         return np.full(len(fh), np.nan)
 
-<<<<<<< HEAD
-<<<<<<< HEAD
-    def _update_predict_single(self, y_new, fh, X=None, update_params=False, return_pred_int=False,
-                               alpha=DEFAULT_ALPHA):
-        """Internal method for updating and making forecasts.
-
-        Implements default behaviour of calling update and predict sequentially, but can be overwritten by subclasses
-=======
     def _update_predict_single(self, y_new, fh, X=None, update_params=False,
                                return_pred_int=False,
                                alpha=DEFAULT_ALPHA):
@@ -910,16 +534,6 @@
 
         Implements default behaviour of calling update and predict
         sequentially, but can be overwritten by subclasses
->>>>>>> 67c56be8b1e838f2628df829946f795b7dba9aed
-=======
-    def _update_predict_single(self, y_new, fh, X=None, update_params=False,
-                               return_pred_int=False,
-                               alpha=DEFAULT_ALPHA):
-        """Internal method for updating and making forecasts.
-
-        Implements default behaviour of calling update and predict
-        sequentially, but can be overwritten by subclasses
->>>>>>> f29b45e0
         to implement more efficient updating algorithms when available.
 
         Parameters
@@ -938,33 +552,15 @@
         if X is not None:
             raise NotImplementedError()
         self.update(y_new, X_new=X, update_params=update_params)
-<<<<<<< HEAD
-<<<<<<< HEAD
-        return self._predict(fh, X=X, return_pred_int=return_pred_int, alpha=alpha)
-=======
         return self._predict(fh, X=X, return_pred_int=return_pred_int,
                              alpha=alpha)
->>>>>>> 67c56be8b1e838f2628df829946f795b7dba9aed
-=======
-        return self._predict(fh, X=X, return_pred_int=return_pred_int,
-                             alpha=alpha)
->>>>>>> f29b45e0
 
 
 def _format_moving_cutoff_predictions(y_preds, cutoffs):
     """Format moving-cutoff predictions"""
     if not isinstance(y_preds, list):
-<<<<<<< HEAD
-<<<<<<< HEAD
-        raise ValueError(f"`y_preds` must be a list, but found: {type(y_preds)}")
-=======
         raise ValueError(
             f"`y_preds` must be a list, but found: {type(y_preds)}")
->>>>>>> 67c56be8b1e838f2628df829946f795b7dba9aed
-=======
-        raise ValueError(
-            f"`y_preds` must be a list, but found: {type(y_preds)}")
->>>>>>> f29b45e0
 
     if len(y_preds[0]) == 1:
         # return series for single step ahead predictions
