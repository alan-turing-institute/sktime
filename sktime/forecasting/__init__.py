#!/usr/bin/env python3 -u
# coding: utf-8
<<<<<<< HEAD
<<<<<<< HEAD

__author__ = ["Markus Löning"]
=======
# copyright: sktime developers, BSD-3-Clause License (see LICENSE file)

__author__ = ["Markus Löning"]
__all__ = [
    "FH"
]
>>>>>>> 67c56be8b1e838f2628df829946f795b7dba9aed
=======
# copyright: sktime developers, BSD-3-Clause License (see LICENSE file)

__author__ = ["Markus Löning"]
__all__ = [
    "FH"
]
>>>>>>> f29b45e0

from sktime.forecasting.base._fh import FH<|MERGE_RESOLUTION|>--- conflicted
+++ resolved
@@ -1,24 +1,10 @@
 #!/usr/bin/env python3 -u
 # coding: utf-8
-<<<<<<< HEAD
-<<<<<<< HEAD
-
-__author__ = ["Markus Löning"]
-=======
 # copyright: sktime developers, BSD-3-Clause License (see LICENSE file)
 
 __author__ = ["Markus Löning"]
 __all__ = [
     "FH"
 ]
->>>>>>> 67c56be8b1e838f2628df829946f795b7dba9aed
-=======
-# copyright: sktime developers, BSD-3-Clause License (see LICENSE file)
-
-__author__ = ["Markus Löning"]
-__all__ = [
-    "FH"
-]
->>>>>>> f29b45e0
 
 from sktime.forecasting.base._fh import FH