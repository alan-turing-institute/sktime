__all__ = ["ExponentialSmoothing"]
__author__ = ["Markus Löning", "@big-o"]

from sktime.forecasting.base._statsmodels import BaseStatsModelsAdapter
<<<<<<< HEAD
<<<<<<< HEAD
from statsmodels.tsa.holtwinters import ExponentialSmoothing as _ExponentialSmoothing
=======
from statsmodels.tsa.holtwinters import \
    ExponentialSmoothing as _ExponentialSmoothing
>>>>>>> 67c56be8b1e838f2628df829946f795b7dba9aed
=======
from statsmodels.tsa.holtwinters import \
    ExponentialSmoothing as _ExponentialSmoothing
>>>>>>> f29b45e0


class ExponentialSmoothing(BaseStatsModelsAdapter):
    """
<<<<<<< HEAD
<<<<<<< HEAD
    Holt-Winters exponential smoothing forecaster. Default settings use simple exponential smoothing
=======
    Holt-Winters exponential smoothing forecaster. Default settings use
    simple exponential smoothing
>>>>>>> 67c56be8b1e838f2628df829946f795b7dba9aed
=======
    Holt-Winters exponential smoothing forecaster. Default settings use
    simple exponential smoothing
>>>>>>> f29b45e0
    without trend and seasonality components.

    Parameters
    ----------
<<<<<<< HEAD
<<<<<<< HEAD
    trend : str{"add", "mul", "additive", "multiplicative", None}, optional (default=None)
        Type of trend component.
    damped : bool, optional (default=None)
        Should the trend component be damped.
    seasonal : {"add", "mul", "additive", "multiplicative", None}, optional (default=None)
=======
    trend : str{"add", "mul", "additive", "multiplicative", None}, optional
    (default=None)
        Type of trend component.
    damped : bool, optional (default=None)
        Should the trend component be damped.
    seasonal : {"add", "mul", "additive", "multiplicative", None}, optional
    (default=None)
>>>>>>> 67c56be8b1e838f2628df829946f795b7dba9aed
=======
    trend : str{"add", "mul", "additive", "multiplicative", None}, optional
    (default=None)
        Type of trend component.
    damped : bool, optional (default=None)
        Should the trend component be damped.
    seasonal : {"add", "mul", "additive", "multiplicative", None}, optional
    (default=None)
>>>>>>> f29b45e0
        Type of seasonal component.
    sp : int, optional (default=None)
        The number of seasons to consider for the holt winters.
    smoothing_level : float, optional
        The alpha value of the simple exponential smoothing, if the value
        is set then this value will be used as the value.
    smoothing_slope : float, optional
        The beta value of the Holt's trend method, if the value is
        set then this value will be used as the value.
    smoothing_seasonal : float, optional
        The gamma value of the holt winters seasonal method, if the value
        is set then this value will be used as the value.
    damping_slope : float, optional
        The phi value of the damped method, if the value is
        set then this value will be used as the value.
    optimized : bool, optional
        Estimate model parameters by maximizing the log-likelihood
    use_boxcox : {True, False, 'log', float}, optional
        Should the Box-Cox transform be applied to the data first? If 'log'
        then apply the log. If float then use lambda equal to float.
    remove_bias : bool, optional
        Remove bias from forecast values and fitted values by enforcing
        that the average residual is equal to zero.
    use_basinhopping : bool, optional
        Using Basin Hopping optimizer to find optimal values

    References
    ----------
    [1] Hyndman, Rob J., and George Athanasopoulos. Forecasting: principles
        and practice. OTexts, 2014.
    """

<<<<<<< HEAD
<<<<<<< HEAD
    _fitted_param_names = ("initial_level", "initial_slope", "initial_seasons", "smoothing_level", "smoothing_slope",
                           "smoothing_seasonal", "damping_slope")
=======
    _fitted_param_names = (
        "initial_level", "initial_slope", "initial_seasons", "smoothing_level",
        "smoothing_slope", "smoothing_seasonal", "damping_slope")
>>>>>>> 67c56be8b1e838f2628df829946f795b7dba9aed
=======
    _fitted_param_names = (
        "initial_level", "initial_slope", "initial_seasons", "smoothing_level",
        "smoothing_slope", "smoothing_seasonal", "damping_slope")
>>>>>>> f29b45e0

    def __init__(
            self,
            trend=None,
            damped=False,
            seasonal=None,
            sp=None,
            smoothing_level=None,
            smoothing_slope=None,
            smoothing_seasonal=None,
            damping_slope=None,
            optimized=True,
            use_boxcox=False,
            remove_bias=False,
            use_basinhopping=False,
    ):
        # Model params
        self.trend = trend
        self.damped = damped
        self.seasonal = seasonal
        self.sp = sp

        # Fit params
        self.smoothing_level = smoothing_level
        self.optimized = optimized
        self.smoothing_slope = smoothing_slope
        self.smoothing_seasonal = smoothing_seasonal
        self.damping_slope = damping_slope
        self.use_boxcox = use_boxcox
        self.remove_bias = remove_bias
        self.use_basinhopping = use_basinhopping

        super(ExponentialSmoothing, self).__init__()

    def _fit_forecaster(self, y, X_train=None):
        self._forecaster = _ExponentialSmoothing(
            y,
            trend=self.trend,
            damped=self.damped,
            seasonal=self.seasonal,
            seasonal_periods=self.sp,
        )

        self._fitted_forecaster = self._forecaster.fit(
            smoothing_level=self.smoothing_level,
            optimized=self.optimized,
            smoothing_slope=self.smoothing_slope,
            smoothing_seasonal=self.smoothing_seasonal,
            damping_slope=self.damping_slope,
            use_boxcox=self.use_boxcox,
            remove_bias=self.remove_bias,
            use_basinhopping=self.use_basinhopping,
        )<|MERGE_RESOLUTION|>--- conflicted
+++ resolved
@@ -2,44 +2,18 @@
 __author__ = ["Markus Löning", "@big-o"]
 
 from sktime.forecasting.base._statsmodels import BaseStatsModelsAdapter
-<<<<<<< HEAD
-<<<<<<< HEAD
-from statsmodels.tsa.holtwinters import ExponentialSmoothing as _ExponentialSmoothing
-=======
 from statsmodels.tsa.holtwinters import \
     ExponentialSmoothing as _ExponentialSmoothing
->>>>>>> 67c56be8b1e838f2628df829946f795b7dba9aed
-=======
-from statsmodels.tsa.holtwinters import \
-    ExponentialSmoothing as _ExponentialSmoothing
->>>>>>> f29b45e0
 
 
 class ExponentialSmoothing(BaseStatsModelsAdapter):
     """
-<<<<<<< HEAD
-<<<<<<< HEAD
-    Holt-Winters exponential smoothing forecaster. Default settings use simple exponential smoothing
-=======
     Holt-Winters exponential smoothing forecaster. Default settings use
     simple exponential smoothing
->>>>>>> 67c56be8b1e838f2628df829946f795b7dba9aed
-=======
-    Holt-Winters exponential smoothing forecaster. Default settings use
-    simple exponential smoothing
->>>>>>> f29b45e0
     without trend and seasonality components.
 
     Parameters
     ----------
-<<<<<<< HEAD
-<<<<<<< HEAD
-    trend : str{"add", "mul", "additive", "multiplicative", None}, optional (default=None)
-        Type of trend component.
-    damped : bool, optional (default=None)
-        Should the trend component be damped.
-    seasonal : {"add", "mul", "additive", "multiplicative", None}, optional (default=None)
-=======
     trend : str{"add", "mul", "additive", "multiplicative", None}, optional
     (default=None)
         Type of trend component.
@@ -47,16 +21,6 @@
         Should the trend component be damped.
     seasonal : {"add", "mul", "additive", "multiplicative", None}, optional
     (default=None)
->>>>>>> 67c56be8b1e838f2628df829946f795b7dba9aed
-=======
-    trend : str{"add", "mul", "additive", "multiplicative", None}, optional
-    (default=None)
-        Type of trend component.
-    damped : bool, optional (default=None)
-        Should the trend component be damped.
-    seasonal : {"add", "mul", "additive", "multiplicative", None}, optional
-    (default=None)
->>>>>>> f29b45e0
         Type of seasonal component.
     sp : int, optional (default=None)
         The number of seasons to consider for the holt winters.
@@ -89,20 +53,9 @@
         and practice. OTexts, 2014.
     """
 
-<<<<<<< HEAD
-<<<<<<< HEAD
-    _fitted_param_names = ("initial_level", "initial_slope", "initial_seasons", "smoothing_level", "smoothing_slope",
-                           "smoothing_seasonal", "damping_slope")
-=======
     _fitted_param_names = (
         "initial_level", "initial_slope", "initial_seasons", "smoothing_level",
         "smoothing_slope", "smoothing_seasonal", "damping_slope")
->>>>>>> 67c56be8b1e838f2628df829946f795b7dba9aed
-=======
-    _fitted_param_names = (
-        "initial_level", "initial_slope", "initial_seasons", "smoothing_level",
-        "smoothing_slope", "smoothing_seasonal", "damping_slope")
->>>>>>> f29b45e0
 
     def __init__(
             self,
