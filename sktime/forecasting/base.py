--- conflicted
+++ resolved
@@ -2,14 +2,20 @@
 # coding: utf-8
 
 __author__ = ["Markus Löning", "@big-o"]
-__all__ = ["BaseForecaster", "RequiredForecastingHorizonMixin",
-           "OptionalForecastingHorizonMixin", "DEFAULT_ALPHA"]
-
-from warnings import warn
+__all__ = [
+    "BaseForecaster",
+    "RequiredForecastingHorizonMixin",
+    "OptionalForecastingHorizonMixin",
+    "MetaForecasterMixin",
+    "DEFAULT_ALPHA"
+]
+
+from contextlib import contextmanager
 
 import numpy as np
 import pandas as pd
 from sklearn.base import BaseEstimator
+from sktime.forecasting.model_selection import ManualWindowSplitter
 from sktime.forecasting.model_selection import SlidingWindowSplitter
 from sktime.performance_metrics.forecasting import smape_loss
 from sktime.utils.exceptions import NotFittedError
@@ -17,8 +23,6 @@
 from sktime.utils.validation.forecasting import check_cv
 from sktime.utils.validation.forecasting import check_fh
 from sktime.utils.validation.forecasting import check_y
-from contextlib import contextmanager
-from sktime.forecasting.model_selection import ManualWindowSplitter
 
 DEFAULT_ALPHA = 0.05
 
@@ -553,7 +557,6 @@
                 self._fh = fh
 
 
-<<<<<<< HEAD
 class BaseLastWindowForecaster(BaseForecaster):
 
     def __init__(self):
@@ -692,8 +695,8 @@
         start = self.now - self._window_length + 1
         end = self.now
         return self.oh.loc[start:end].values
-=======
+
+
 class MetaForecasterMixin:
     _required_parameters = ["forecaster"]
-    """Mixin class for all meta forecasters in sktime."""
->>>>>>> 1477fe2a
+    """Mixin class for all meta forecasters in sktime."""