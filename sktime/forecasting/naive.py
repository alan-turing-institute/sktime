#!/usr/bin/env python3 -u
# coding: utf-8
# copyright: sktime developers, BSD-3-Clause License (see LICENSE file)

__all__ = ["NaiveForecaster"]
__author__ = "Markus Löning"

from warnings import warn

import numpy as np
from sktime.forecasting.base._base import DEFAULT_ALPHA
from sktime.forecasting.base._sktime import BaseLastWindowForecaster
from sktime.forecasting.base._sktime import OptionalForecastingHorizonMixin
from sktime.utils.validation.forecasting import check_sp
from sktime.utils.validation.forecasting import check_window_length


class NaiveForecaster(OptionalForecastingHorizonMixin,
                      BaseLastWindowForecaster):
    """
    NaiveForecaster is a forecaster that makes forecasts using simple
    strategies.

    Parameters
    ----------
    strategy : str{"last", "mean", "drift"}, optional (default="last")
        Strategy used to make forecasts:

        * "last" : forecast the last value in the
                    training series when sp is 1
        * "mean" : forecast the mean of (a given window)
                                of the training series
<<<<<<< HEAD
        * "last" and sp is not None: forecasts the last value of the same
                                season in the training series
        * "mean" and sp is not None: forecast the mean (of a given window)
                                of the same season in the training series
        * "drift" and sp is not None: forecast the values increasing or
                                decreasing along a linear relationship
                                 from last window
=======
        When sp is not 1, computes the "last" and "mean"
        strategies based on values of the same season
>>>>>>> 0177fdff

    sp : int or None, optional (default=None)
        Seasonal periodicity to use in the seasonal forecast strategies.
         If None, naive strategy will be used

    window_length : int or None, optional (default=None)
        Window length to use in the `mean` strategy. If None, entire training
            series will be used.
    """

    def __init__(self, strategy="last", window_length=None, sp=1):
        super(NaiveForecaster, self).__init__()
        # input checks
        # allowed strategies to include: last, constant, seasonal-last,
        # mean, median
        allowed_strategies = ("last", "mean", "drift")
        if strategy not in allowed_strategies:
            raise ValueError(
                f"Unknown strategy: {strategy}; expected one of "
                f"{allowed_strategies}")
        self.strategy = strategy
        self.sp = sp
        self.window_length = window_length

        self.sp_ = None

    def fit(self, y_train, fh=None, X_train=None):
        """Fit to training data.

        Parameters
        ----------
        y_train : pd.Series
            Target time series to which to fit the forecaster.
        fh : int, list or np.array, optional (default=None)
            The forecasters horizon with the steps ahead to to predict.
        X_train : pd.DataFrame, optional (default=None)
            Exogenous variables are ignored
        Returns
        -------
        self : returns an instance of self.
        """  # X_train is ignored
        self._set_oh(y_train)
        self._set_fh(fh)

        if self.strategy == "last":
            if self.window_length is not None:
                warn("For the `last` strategy, "
                     "the `window_length` value will be ignored.")

<<<<<<< HEAD
        if self.strategy == "drift":
            if self.sp is not None:
                warn("For the `drift` strategy, "
                     "the `sp` value will be ignored.")

        if self.strategy == "last" and self.sp is None:
=======
        if self.strategy == "last" and self.sp == 1:
>>>>>>> 0177fdff
            self.window_length_ = 1

        if self.strategy == "last" and self.sp != 1:
            self.sp_ = check_sp(self.sp)

            # window length we need for forecasts is just the
            # length of seasonal periodicity
            self.window_length_ = self.sp_

        if self.strategy == "mean":
            # check window length is greater than sp for seasonal mean
            if self.window_length is not None and self.sp != 1:
                if self.window_length < self.sp:
                    raise ValueError(f"The "
                                     f"`window_length`: {self.window_length}"
                                     f" is lesser than the"
                                     f" `sp`: {self.sp}.")
            self.window_length_ = check_window_length(self.window_length)
            self.sp_ = check_sp(self.sp)

        if self.strategy == "drift":
            self.window_length_ = check_window_length(self.window_length)

        #  if not given, set default window length for the mean strategy
        if self.strategy in ("mean", "drift") and self.window_length is None:
            self.window_length_ = len(y_train)

        # check window length
        if self.window_length_ > len(self.oh):
            param = "sp" if self.strategy == "last" and self.sp != 1 \
                else "window_length_"
            raise ValueError(
                f"The {param}: {self.window_length_} is larger than "
                f"the training series.")

        self._is_fitted = True
        return self

    def _predict_last_window(self, fh, X=None, return_pred_int=False,
                             alpha=DEFAULT_ALPHA):
        """Internal predict"""
        last_window = self._get_last_window()

        # if last window only contains missing values, return nan
        if np.all(np.isnan(last_window)) or len(last_window) == 0:
            return self._predict_nan(fh)

        elif self.strategy == "last" and self.sp == 1:
            return np.repeat(last_window[-1], len(fh))

        elif self.strategy == "last" and self.sp != 1:
            # we need to replicate the last window if max(fh) is larger than
            # sp,
            # so that we still make forecasts by repeating the last value
            # for that season,
            # assume fh is sorted, i.e. max(fh) == fh[-1]
            if fh[-1] > self.sp_:
                reps = np.int(np.ceil(fh[-1] / self.sp_))
                last_window = np.tile(last_window, reps=reps)

            # get zero-based index by subtracting the minimum
            fh_idx = fh.index_like(self.cutoff)
            return last_window[fh_idx]

        elif self.strategy == "mean" and self.sp == 1:
            return np.repeat(np.nanmean(last_window), len(fh))

<<<<<<< HEAD
        elif self.strategy == "drift":
            if any(last_window) is not np.nan:
                drift = np.mean(np.diff(last_window))

                # get zero-based index by subtracting the minimum
                fh_idx = fh.index_like(self.cutoff)

                last_window =np.arange(last_window[-1],
                                       last_window[-1]+\
                                       drift*(max(fh_idx)+1),
                                       drift)
                return last_window[fh_idx]

        elif self.strategy == "mean" and self.sp is not None:
            last_window = pd.DataFrame(data=last_window,
                                       columns=['data'])
            # computing last season's mean and imputing it into last season
            for i in range(self.sp_):
                if any(last_window.index % self.sp_ == i) is True:
                    last_window.\
                        at[last_window[last_window.index % self.sp_ == i].
                            index[-1], 'data'] =\
                        last_window[last_window.index % self.sp_ == i].mean()
=======
        elif self.strategy == "mean" and self.sp != 1:
            last_window = last_window.astype(float)
            last_window = np.pad(last_window,
                                 (0, self.sp_ - len(last_window) % self.sp_),
                                 'constant',
                                 constant_values=(-1))

            last_window = last_window.reshape(np.int(np.
                                                     ceil(len(last_window) /
                                                          self.sp_)),
                                              self.sp_)

            indices = np.where(last_window == -1)[-1]
            last_window[-1][indices] =\
                (last_window.sum(axis=0)[indices] +
                 1) / (last_window.shape[-1] - 1)

            last_window = last_window.mean(axis=0)
>>>>>>> 0177fdff

            # we need to replicate the last window if max(fh) is
            # larger than sp,
            # so that we still make forecasts by repeating the
            # last value for that season,
            # assume fh is sorted, i.e. max(fh) == fh[-1]
            # only slicing all the last seasons into last_window
            if fh[-1] > self.sp_:
                reps = np.int(np.ceil(fh[-1] / self.sp_))
                last_window =\
                    np.tile(last_window,
                            reps=reps)

            # get zero-based index by subtracting the minimum
            fh_idx = fh.index_like(self.cutoff)
            return last_window[fh_idx]<|MERGE_RESOLUTION|>--- conflicted
+++ resolved
@@ -30,18 +30,8 @@
                     training series when sp is 1
         * "mean" : forecast the mean of (a given window)
                                 of the training series
-<<<<<<< HEAD
-        * "last" and sp is not None: forecasts the last value of the same
-                                season in the training series
-        * "mean" and sp is not None: forecast the mean (of a given window)
-                                of the same season in the training series
-        * "drift" and sp is not None: forecast the values increasing or
-                                decreasing along a linear relationship
-                                 from last window
-=======
         When sp is not 1, computes the "last" and "mean"
         strategies based on values of the same season
->>>>>>> 0177fdff
 
     sp : int or None, optional (default=None)
         Seasonal periodicity to use in the seasonal forecast strategies.
@@ -91,16 +81,7 @@
                 warn("For the `last` strategy, "
                      "the `window_length` value will be ignored.")
 
-<<<<<<< HEAD
-        if self.strategy == "drift":
-            if self.sp is not None:
-                warn("For the `drift` strategy, "
-                     "the `sp` value will be ignored.")
-
-        if self.strategy == "last" and self.sp is None:
-=======
         if self.strategy == "last" and self.sp == 1:
->>>>>>> 0177fdff
             self.window_length_ = 1
 
         if self.strategy == "last" and self.sp != 1:
@@ -168,31 +149,6 @@
         elif self.strategy == "mean" and self.sp == 1:
             return np.repeat(np.nanmean(last_window), len(fh))
 
-<<<<<<< HEAD
-        elif self.strategy == "drift":
-            if any(last_window) is not np.nan:
-                drift = np.mean(np.diff(last_window))
-
-                # get zero-based index by subtracting the minimum
-                fh_idx = fh.index_like(self.cutoff)
-
-                last_window =np.arange(last_window[-1],
-                                       last_window[-1]+\
-                                       drift*(max(fh_idx)+1),
-                                       drift)
-                return last_window[fh_idx]
-
-        elif self.strategy == "mean" and self.sp is not None:
-            last_window = pd.DataFrame(data=last_window,
-                                       columns=['data'])
-            # computing last season's mean and imputing it into last season
-            for i in range(self.sp_):
-                if any(last_window.index % self.sp_ == i) is True:
-                    last_window.\
-                        at[last_window[last_window.index % self.sp_ == i].
-                            index[-1], 'data'] =\
-                        last_window[last_window.index % self.sp_ == i].mean()
-=======
         elif self.strategy == "mean" and self.sp != 1:
             last_window = last_window.astype(float)
             last_window = np.pad(last_window,
@@ -211,7 +167,6 @@
                  1) / (last_window.shape[-1] - 1)
 
             last_window = last_window.mean(axis=0)
->>>>>>> 0177fdff
 
             # we need to replicate the last window if max(fh) is
             # larger than sp,
