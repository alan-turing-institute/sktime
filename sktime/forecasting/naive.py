--- conflicted
+++ resolved
@@ -23,25 +23,7 @@
 
     Parameters
     ----------
-<<<<<<< HEAD
     strategy : str{"last", "mean", "drift"}, optional (default="last")
-        Strategy used to make forecasts:
-
-        * "last" : forecast the last value in the
-                    training series when sp is 1
-        * "mean" : forecast the mean of (a given window)
-                                of the training series
-        When sp is not 1, computes the "last" and "mean"
-        strategies based on values of the same season
-        * "drift": forecast the values increasing or
-                                decreasing along a linear relationship
-                                 from last window
-
-    sp : int or None, optional (default=None)
-        Seasonal periodicity to use in the seasonal forecast strategies.
-         If None, naive strategy will be used
-=======
-    strategy : str{"last", "mean"}, optional (default="last")
         Strategy used to make forecasts:
 
         * "last" : forecast the last value in the
@@ -58,7 +40,6 @@
 
     sp : int, optional (default=1)
         Seasonal periodicity to use in the seasonal forecasting.
->>>>>>> 6486cc4f
 
     window_length : int or None, optional (default=None)
         Window length to use in the `mean` strategy. If None, entire training
@@ -67,17 +48,6 @@
 
     def __init__(self, strategy="last", window_length=None, sp=1):
         super(NaiveForecaster, self).__init__()
-<<<<<<< HEAD
-        # input checks
-        # allowed strategies to include: last, constant, seasonal-last,
-        # mean, median
-        allowed_strategies = ("last", "mean", "drift")
-        if strategy not in allowed_strategies:
-            raise ValueError(
-                f"Unknown strategy: {strategy}; expected one of "
-                f"{allowed_strategies}")
-=======
->>>>>>> 6486cc4f
         self.strategy = strategy
         self.sp = sp
         self.window_length = window_length
@@ -101,47 +71,16 @@
         self._set_fh(fh)
 
         if self.strategy == "last":
-<<<<<<< HEAD
-            if self.window_length is not None:
-                warn("For the `last` strategy, "
-                     "the `window_length` value will be ignored.")
-
-        if self.strategy == "drift":
-            if self.sp != 1:
-                warn("For the `drift` strategy, "
-                     "the `sp` value will be ignored.")
-
-        if self.strategy == "last" and self.sp == 1:
-            self.window_length_ = 1
-
-        if self.strategy == "last" and self.sp != 1:
-            self.sp_ = check_sp(self.sp)
-=======
             if self.sp == 1:
                 if self.window_length is not None:
                     warn("For the `last` strategy, "
                          "the `window_length` value will be ignored if `sp` "
                          "== 1.")
                 self.window_length_ = 1
->>>>>>> 6486cc4f
 
             else:
                 self.sp_ = check_sp(self.sp)
 
-<<<<<<< HEAD
-        if self.strategy == "mean":
-            # check window length is greater than sp for seasonal mean
-            if self.window_length is not None and self.sp != 1:
-                if self.window_length < self.sp:
-                    raise ValueError(f"The "
-                                     f"`window_length`: {self.window_length}"
-                                     f" is lesser than the"
-                                     f" `sp`: {self.sp}.")
-            self.window_length_ = check_window_length(self.window_length)
-            self.sp_ = check_sp(self.sp)
-
-        if self.strategy == "drift":
-=======
                 # window length we need for forecasts is just the
                 # length of seasonal periodicity
                 self.window_length_ = self.sp_
@@ -153,24 +92,15 @@
                     raise ValueError(f"The `window_length`: "
                                      f"{self.window_length} is smaller than "
                                      f"`sp`: {self.sp}.")
->>>>>>> 6486cc4f
             self.window_length_ = check_window_length(self.window_length)
             self.sp_ = check_sp(self.sp)
 
             #  if not given, set default window length for the mean strategy
-            if self.window_length is None:
-                self.window_length_ = len(y_train)
 
-<<<<<<< HEAD
-        #  if not given, set default window length for the mean strategy
-        if self.strategy in ("mean", "drift") and self.window_length is None:
-            self.window_length_ = len(y_train)
-=======
         else:
             allowed_strategies = ("last", "mean")
             raise ValueError(f"Unknown strategy: {self.strategy}. Expected "
                              f"one of: {allowed_strategies}.")
->>>>>>> 6486cc4f
 
         # check window length
         if self.window_length_ > len(self.oh):
@@ -192,75 +122,6 @@
         if np.all(np.isnan(last_window)) or len(last_window) == 0:
             return self._predict_nan(fh)
 
-<<<<<<< HEAD
-        elif self.strategy == "last" and self.sp == 1:
-            return np.repeat(last_window[-1], len(fh))
-
-        elif self.strategy == "last" and self.sp != 1:
-            # we need to replicate the last window if max(fh) is larger than
-            # sp,
-            # so that we still make forecasts by repeating the last value
-            # for that season,
-            # assume fh is sorted, i.e. max(fh) == fh[-1]
-            if fh[-1] > self.sp_:
-                reps = np.int(np.ceil(fh[-1] / self.sp_))
-                last_window = np.tile(last_window, reps=reps)
-
-            # get zero-based index by subtracting the minimum
-            fh_idx = fh.index_like(self.cutoff)
-            return last_window[fh_idx]
-
-        elif self.strategy == "mean" and self.sp == 1:
-            return np.repeat(np.nanmean(last_window), len(fh))
-
-        elif self.strategy == "mean" and self.sp != 1:
-            last_window = last_window.astype(float)
-            last_window = np.pad(last_window,
-                                 (0, self.sp_ - len(last_window) % self.sp_),
-                                 'constant',
-                                 constant_values=(-1))
-
-            last_window = last_window.reshape(np.int(np.
-                                                     ceil(len(last_window) /
-                                                          self.sp_)),
-                                              self.sp_)
-
-            indices = np.where(last_window == -1)[-1]
-            last_window[-1][indices] =\
-                (last_window.sum(axis=0)[indices] +
-                 1) / (last_window.shape[-1] - 1)
-
-            last_window = last_window.mean(axis=0)
-
-            # we need to replicate the last window if max(fh) is
-            # larger than sp,
-            # so that we still make forecasts by repeating the
-            # last value for that season,
-            # assume fh is sorted, i.e. max(fh) == fh[-1]
-            # only slicing all the last seasons into last_window
-            if fh[-1] > self.sp_:
-                reps = np.int(np.ceil(fh[-1] / self.sp_))
-                last_window =\
-                    np.tile(last_window,
-                            reps=reps)
-
-            # get zero-based index by subtracting the minimum
-            fh_idx = fh.index_like(self.cutoff)
-            return last_window[fh_idx]
-
-        elif self.strategy == "drift":
-            if any(last_window) is not np.nan:
-                drift = np.mean(np.diff(last_window))
-
-                # get zero-based index by subtracting the minimum
-                fh_idx = fh.index_like(self.cutoff)
-
-                last_window =np.arange(last_window[-1],
-                                       last_window[-1]+\
-                                       drift*(max(fh_idx)+1),
-                                       drift)
-                return last_window[fh_idx]
-=======
         elif self.strategy == "last":
             if self.sp == 1:
                 return np.repeat(last_window[-1], len(fh))
@@ -312,5 +173,4 @@
 
                 # get zero-based index by subtracting the minimum
                 fh_idx = fh.index_like(self.cutoff)
-                return y_pred[fh_idx]
->>>>>>> 6486cc4f
+                return y_pred[fh_idx]