--- conflicted
+++ resolved
@@ -1,21 +1,9 @@
 #!/usr/bin/env python3 -u
 # coding: utf-8
-<<<<<<< HEAD
-<<<<<<< HEAD
-
-__all__ = ["SlidingWindowSplitter", "CutoffSplitter", "SingleWindowSplitter", "temporal_train_test_split"]
-=======
 # copyright: sktime developers, BSD-3-Clause License (see LICENSE file)
 
 __all__ = ["SlidingWindowSplitter", "CutoffSplitter", "SingleWindowSplitter",
            "temporal_train_test_split"]
->>>>>>> 67c56be8b1e838f2628df829946f795b7dba9aed
-=======
-# copyright: sktime developers, BSD-3-Clause License (see LICENSE file)
-
-__all__ = ["SlidingWindowSplitter", "CutoffSplitter", "SingleWindowSplitter",
-           "temporal_train_test_split"]
->>>>>>> f29b45e0
 __author__ = ["Markus Löning"]
 
 import numpy as np
@@ -65,17 +53,8 @@
         """
         y = self._check_y(y)
         for training_window, test_window in self._split_windows(y):
-<<<<<<< HEAD
-<<<<<<< HEAD
-            yield training_window[training_window >= 0], test_window[test_window >= 0]
-=======
             yield training_window[training_window >= 0], test_window[
                 test_window >= 0]
->>>>>>> 67c56be8b1e838f2628df829946f795b7dba9aed
-=======
-            yield training_window[training_window >= 0], test_window[
-                test_window >= 0]
->>>>>>> f29b45e0
 
     def _split_windows(self, y):
         """Internal split method"""
@@ -107,70 +86,30 @@
     Parameters
     ----------
     cutoffs : np.array
-<<<<<<< HEAD
-<<<<<<< HEAD
-        cutoff points, positive and integer-index like, usable with pandas .iloc[] indexing
-=======
         cutoff points, positive and integer-index like, usable with pandas
         .iloc[] indexing
->>>>>>> 67c56be8b1e838f2628df829946f795b7dba9aed
-=======
-        cutoff points, positive and integer-index like, usable with pandas
-        .iloc[] indexing
->>>>>>> f29b45e0
     fh : int, list or np.array
     window_length : int
     """
 
-<<<<<<< HEAD
-<<<<<<< HEAD
-    def __init__(self, cutoffs, fh=DEFAULT_FH, window_length=DEFAULT_WINDOW_LENGTH):
-        self.cutoffs = cutoffs
-        super(CutoffSplitter, self).__init__(fh=fh, window_length=window_length)
-=======
     def __init__(self, cutoffs, fh=DEFAULT_FH,
                  window_length=DEFAULT_WINDOW_LENGTH):
         self.cutoffs = cutoffs
         super(CutoffSplitter, self).__init__(fh=fh,
                                              window_length=window_length)
->>>>>>> 67c56be8b1e838f2628df829946f795b7dba9aed
-=======
-    def __init__(self, cutoffs, fh=DEFAULT_FH,
-                 window_length=DEFAULT_WINDOW_LENGTH):
-        self.cutoffs = cutoffs
-        super(CutoffSplitter, self).__init__(fh=fh,
-                                             window_length=window_length)
->>>>>>> f29b45e0
 
     def _split_windows(self, y):
         # cutoffs
         cutoffs = check_cutoffs(self.cutoffs)
         if not np.max(cutoffs) < len(y):
-<<<<<<< HEAD
-<<<<<<< HEAD
-            raise ValueError(f"`cutoffs` are out-of-bounds for given `y`.")
-=======
             raise ValueError("`cutoffs` are out-of-bounds for given `y`.")
->>>>>>> 67c56be8b1e838f2628df829946f795b7dba9aed
-=======
-            raise ValueError("`cutoffs` are out-of-bounds for given `y`.")
->>>>>>> f29b45e0
 
         fh = check_fh(self.fh)
         check_fh_is_relative(fh)
 
         if np.max(cutoffs) + np.max(fh) > len(y):
-<<<<<<< HEAD
-<<<<<<< HEAD
-            raise ValueError(f"`fh` is out-of-bounds for given `cutoffs` and `y`.")
-=======
             raise ValueError(
                 "`fh` is out-of-bounds for given `cutoffs` and `y`.")
->>>>>>> 67c56be8b1e838f2628df829946f795b7dba9aed
-=======
-            raise ValueError(
-                "`fh` is out-of-bounds for given `cutoffs` and `y`.")
->>>>>>> f29b45e0
         window_length = check_window_length(self.window_length)
 
         for cutoff in cutoffs:
@@ -191,17 +130,8 @@
     """Base class for window splits"""
 
     def __init__(self, fh=None, window_length=None):
-<<<<<<< HEAD
-<<<<<<< HEAD
-        super(BaseWindowSplitter, self).__init__(fh=fh, window_length=window_length)
-=======
         super(BaseWindowSplitter, self).__init__(fh=fh,
                                                  window_length=window_length)
->>>>>>> 67c56be8b1e838f2628df829946f795b7dba9aed
-=======
-        super(BaseWindowSplitter, self).__init__(fh=fh,
-                                                 window_length=window_length)
->>>>>>> f29b45e0
 
     def split_initial(self, y):
         raise NotImplementedError("abstract method")
@@ -224,17 +154,8 @@
             if window_length is not None:
                 if window_length + fh_max > n_timepoints:
                     raise ValueError(
-<<<<<<< HEAD
-<<<<<<< HEAD
-                        f"The window length and forecasting horizon are incompatible with the length of `y`")
-=======
                         "The window length and forecasting horizon are "
                         "incompatible with the length of `y`")
->>>>>>> 67c56be8b1e838f2628df829946f795b7dba9aed
-=======
-                        "The window length and forecasting horizon are "
-                        "incompatible with the length of `y`")
->>>>>>> f29b45e0
         return end
 
 
@@ -251,33 +172,15 @@
     start_with_window : bool, optional (default=True)
     """
 
-<<<<<<< HEAD
-<<<<<<< HEAD
-    def __init__(self, fh=DEFAULT_FH, window_length=DEFAULT_WINDOW_LENGTH, step_length=DEFAULT_STEP_LENGTH,
-=======
     def __init__(self, fh=DEFAULT_FH, window_length=DEFAULT_WINDOW_LENGTH,
                  step_length=DEFAULT_STEP_LENGTH,
->>>>>>> 67c56be8b1e838f2628df829946f795b7dba9aed
-=======
-    def __init__(self, fh=DEFAULT_FH, window_length=DEFAULT_WINDOW_LENGTH,
-                 step_length=DEFAULT_STEP_LENGTH,
->>>>>>> f29b45e0
                  initial_window=None, start_with_window=False):
 
         self.step_length = step_length
         self.start_with_window = start_with_window
         self.initial_window = initial_window
-<<<<<<< HEAD
-<<<<<<< HEAD
-        super(SlidingWindowSplitter, self).__init__(fh=fh, window_length=window_length)
-=======
         super(SlidingWindowSplitter, self).__init__(
             fh=fh, window_length=window_length)
->>>>>>> 67c56be8b1e838f2628df829946f795b7dba9aed
-=======
-        super(SlidingWindowSplitter, self).__init__(
-            fh=fh, window_length=window_length)
->>>>>>> f29b45e0
 
     def _split_windows(self, y):
         step_length = check_step_length(self.step_length)
@@ -288,34 +191,16 @@
         end = self._get_end(y)
         start = self._get_start()
         for split_point in range(start, end, step_length):
-<<<<<<< HEAD
-<<<<<<< HEAD
-            training_window = np.arange(split_point - window_length, split_point)
-=======
             training_window = np.arange(split_point - window_length,
                                         split_point)
->>>>>>> 67c56be8b1e838f2628df829946f795b7dba9aed
-=======
-            training_window = np.arange(split_point - window_length,
-                                        split_point)
->>>>>>> f29b45e0
             test_window = split_point + fh - 1
             yield training_window, test_window
 
     def split_initial(self, y):
         """Split initial window
 
-<<<<<<< HEAD
-<<<<<<< HEAD
-        This is useful during forecasting model selection where we want to fit the forecaster on some part of the
-=======
         This is useful during forecasting model selection where we want to
         fit the forecaster on some part of the
->>>>>>> 67c56be8b1e838f2628df829946f795b7dba9aed
-=======
-        This is useful during forecasting model selection where we want to
-        fit the forecaster on some part of the
->>>>>>> f29b45e0
         data first before doing temporal cross-validation
 
         Parameters
@@ -328,25 +213,10 @@
         initial_test_window : np.array
         """
         if self.initial_window is None:
-<<<<<<< HEAD
-<<<<<<< HEAD
-            raise ValueError(f"Please specify initial window, found: `initial_window`=None")
+            raise ValueError(
+                "Please specify initial window, found: `initial_window`=None")
 
         initial = check_window_length(self.initial_window)
-        fh = check_fh(self.fh)
-
-=======
-            raise ValueError(
-                "Please specify initial window, found: `initial_window`=None")
-
-        initial = check_window_length(self.initial_window)
->>>>>>> 67c56be8b1e838f2628df829946f795b7dba9aed
-=======
-            raise ValueError(
-                "Please specify initial window, found: `initial_window`=None")
-
-        initial = check_window_length(self.initial_window)
->>>>>>> f29b45e0
         initial_training_window = np.arange(initial)
         initial_test_window = np.arange(initial, len(y))
         return initial_training_window, initial_test_window
@@ -363,19 +233,9 @@
         n_splits : int
         """
         if y is None:
-<<<<<<< HEAD
-<<<<<<< HEAD
-            raise ValueError(f"{self.__class__.__name__} requires `y` to compute the number of splits.")
-=======
             raise ValueError(
                 f"{self.__class__.__name__} requires `y` to compute the "
                 f"number of splits.")
->>>>>>> 67c56be8b1e838f2628df829946f795b7dba9aed
-=======
-            raise ValueError(
-                f"{self.__class__.__name__} requires `y` to compute the "
-                f"number of splits.")
->>>>>>> f29b45e0
         return len(self.get_cutoffs(y))
 
     def get_cutoffs(self, y=None):
@@ -390,19 +250,9 @@
         cutoffs : np.array
         """
         if y is None:
-<<<<<<< HEAD
-<<<<<<< HEAD
-            raise ValueError(f"{self.__class__.__name__} requires `y` to compute the cutoffs.")
-=======
             raise ValueError(
                 f"{self.__class__.__name__} requires `y` to compute the "
                 f"cutoffs.")
->>>>>>> 67c56be8b1e838f2628df829946f795b7dba9aed
-=======
-            raise ValueError(
-                f"{self.__class__.__name__} requires `y` to compute the "
-                f"cutoffs.")
->>>>>>> f29b45e0
         y = self._check_y(y)
         end = self._get_end(y)
         start = self._get_start()
@@ -429,17 +279,8 @@
     """
 
     def __init__(self, fh, window_length=None):
-<<<<<<< HEAD
-<<<<<<< HEAD
-        super(SingleWindowSplitter, self).__init__(fh=fh, window_length=window_length)
-=======
         super(SingleWindowSplitter, self).__init__(fh=fh,
                                                    window_length=window_length)
->>>>>>> 67c56be8b1e838f2628df829946f795b7dba9aed
-=======
-        super(SingleWindowSplitter, self).__init__(fh=fh,
-                                                   window_length=window_length)
->>>>>>> f29b45e0
 
     def _split_windows(self, y):
         window_length = check_window_length(self.window_length)
@@ -477,36 +318,17 @@
         cutoffs : np.array
         """
         if y is None:
-<<<<<<< HEAD
-<<<<<<< HEAD
-            raise ValueError(f"{self.__class__.__name__} requires `y` to compute the cutoffs.")
-=======
             raise ValueError(
                 f"{self.__class__.__name__} requires `y` to compute the "
                 f"cutoffs.")
->>>>>>> 67c56be8b1e838f2628df829946f795b7dba9aed
-=======
-            raise ValueError(
-                f"{self.__class__.__name__} requires `y` to compute the "
-                f"cutoffs.")
->>>>>>> f29b45e0
         training_window, _ = next(self._split_windows(y))
         return training_window[-1:]  # array outpu
 
     def split_initial(self, y):
         """Split initial window
 
-<<<<<<< HEAD
-<<<<<<< HEAD
-        This is useful during forecasting model selection where we want to fit the forecaster on some part of the
-=======
         This is useful during forecasting model selection where we want to
         fit the forecaster on some part of the
->>>>>>> 67c56be8b1e838f2628df829946f795b7dba9aed
-=======
-        This is useful during forecasting model selection where we want to
-        fit the forecaster on some part of the
->>>>>>> f29b45e0
         data first before doing temporal cross-validation
 
         Parameters
@@ -552,15 +374,7 @@
 
     References
     ----------
-<<<<<<< HEAD
-<<<<<<< HEAD
-    ..[1]  adapted from https://github.com/alkaline-ml/pmdarima/blob/master/pmdarima/model_selection/_split.py
-=======
     ..[1]  adapted from https://github.com/alkaline-ml/pmdarima/
->>>>>>> 67c56be8b1e838f2628df829946f795b7dba9aed
-=======
-    ..[1]  adapted from https://github.com/alkaline-ml/pmdarima/
->>>>>>> f29b45e0
     """
     return train_test_split(
         *arrays,
