#!/usr/bin/env python3 -u
# -*- coding: utf-8 -*-
# copyright: sktime developers, BSD-3-Clause License (see LICENSE file)

__author__ = ["Markus Löning"]
__all__ = ["ForecastingGridSearchCV"]

import numbers
import time
import warnings
from collections import defaultdict
from contextlib import suppress
from functools import partial
from traceback import format_exception_only

import numpy as np
import pandas as pd
from scipy.stats import rankdata
from sklearn.base import clone
from sklearn.model_selection import ParameterGrid
from sklearn.model_selection import check_cv
from sklearn.model_selection._search import _check_param_grid
from sklearn.model_selection._validation import _aggregate_score_dicts
from sklearn.utils.metaestimators import if_delegate_has_method

from sktime.exceptions import FitFailedWarning
from sktime.exceptions import NotFittedError
from sktime.forecasting.base._base import BaseForecaster
from sktime.forecasting.base._base import DEFAULT_ALPHA
from sktime.utils.validation.forecasting import check_scoring
from sktime.utils.validation.forecasting import check_y


def _score(y_test, y_pred, scorer):
    """Evaluate forecasts"""
    if not isinstance(y_pred, pd.Series):
        raise NotImplementedError(
            "multi-step forecasting horizons with multiple cutoffs/windows "
            "are not supported yet"
        )

    # select only test points for which we have made predictions
    if not np.all(np.isin(y_pred.index, y_test.index)):
        raise IndexError("Predicted time points are not in test set")
    y_test = y_test.loc[y_pred.index]

    scores = {name: func(y_test, y_pred) for name, func in scorer.items()}
    return _check_scores(scores, scorer)


def _check_scores(scores, scorer):
    """Check returned scores"""
    error_msg = "scoring must return a number, got %s (%s) " "instead. (scorer=%s)"
    if isinstance(scores, dict):
        for name, score in scores.items():
            if hasattr(score, "item"):
                with suppress(ValueError):
                    # e.g. unwrap memmapped scalars
                    score = score.item()
            if not isinstance(score, numbers.Number):
                raise ValueError(error_msg % (score, type(score), name))
            scores[name] = score
    else:  # scalar
        if hasattr(scores, "item"):
            with suppress(ValueError):
                # e.g. unwrap memmapped scalars
                scores = scores.item()
        if not isinstance(scores, numbers.Number):
            raise ValueError(error_msg % (scores, type(scores), scorer))
    return scores


def _update_score(forecaster, cv, y_test, X_test, scorer):
    """Make, update and evaluate forecasts"""
    y_pred = forecaster.update_predict(y_test, cv=cv, X_test=X_test)
    return _score(y_test, y_pred, scorer)


def _split(y, X, cv):
    """Split data into training and validation window"""
    training_window, validation_window = cv.split_initial(y)
    y_train = y.iloc[training_window]
    y_val = y.iloc[validation_window]

    if X is not None:
        X_train = X.iloc[training_window, :]
        X_val = X.iloc[validation_window, :]
    else:
        X_train = None
        X_val = None

    return y_train, y_val, X_train, X_val


def _fit_and_score(
    forecaster,
    cv,
    y,
    X,
    scorer,
    verbose,
    parameters,
    fit_params,
    return_parameters=False,
    return_times=False,
    return_train_score=False,
    return_forecaster=False,
    error_score=np.nan,
):
    if return_train_score:
        raise NotImplementedError()

    # Get forecasting horizon
    fh = cv.get_fh()

    # Fit params
    fit_params = fit_params if fit_params is not None else {}
    if parameters is not None:
        forecaster.set_params(**parameters)

    # Split training data into training set and validation set
    y_train, y_val, X_train, X_val = _split(y, X, cv)

    # Fit forecaster
    start_time = time.time()
    try:
        forecaster.fit(y_train, fh, X_train=X_train, **fit_params)

    except Exception as e:
        # Note fit time as time until error
        fit_time = time.time() - start_time
        score_time = 0.0
        if error_score == "raise":
            raise
        elif isinstance(error_score, numbers.Number):
            if isinstance(scorer, dict):
                test_scores = {name: error_score for name in scorer}
            else:
                test_scores = error_score
            warnings.warn(
                "forecaster fit failed. The score on this train-test"
                " partition for these parameters will be set to %f. "
                "Details: \n%s" % (error_score, format_exception_only(type(e), e)[0]),
                FitFailedWarning,
            )
        else:
            raise ValueError(
                "error_score must be the string 'raise' or a"
                " numeric value. (Hint: if using 'raise', please"
                " make sure that it has been spelled correctly.)"
            )

    else:
        fit_time = time.time() - start_time
        test_scores = _update_score(forecaster, cv, y_val, X_val, scorer)
        score_time = time.time() - start_time - fit_time

    ret = [test_scores]

    if return_times:
        ret.extend([fit_time, score_time])
    if return_parameters:
        ret.append(parameters)
    if return_forecaster:
        ret.append(forecaster)
    return ret


class BaseGridSearch(BaseForecaster):
    def __init__(
        self,
        forecaster,
        cv,
        n_jobs=None,
        pre_dispatch=None,
        refit=False,
        scoring=None,
        verbose=0,
        error_score=None,
        return_train_score=None,
    ):
        self.forecaster = forecaster
        self.cv = cv
        self.n_jobs = n_jobs
        self.pre_dispatch = pre_dispatch
        self.refit = refit
        self.scoring = scoring
        self.verbose = verbose
        self.error_score = error_score
        self.return_train_score = return_train_score
        super(BaseGridSearch, self).__init__()

    @if_delegate_has_method(delegate=("best_forecaster_", "forecaster"))
    def update(self, y_new, X_new=None, update_params=False):
        """Call predict on the forecaster with the best found parameters."""
        self.check_is_fitted("update")
        self.best_forecaster_.update(y_new, X_new=X_new, update_params=update_params)
        return self

    @if_delegate_has_method(delegate=("best_forecaster_", "forecaster"))
    def update_predict(
        self,
        y_test,
        cv=None,
        X_test=None,
        update_params=False,
        return_pred_int=False,
        alpha=DEFAULT_ALPHA,
    ):
        """Call update_predict on the forecaster with the best found
        parameters.
        """
        self.check_is_fitted("update_predict")
        return self.best_forecaster_.update_predict(
            y_test,
            cv=cv,
            X_test=X_test,
            update_params=update_params,
            return_pred_int=return_pred_int,
            alpha=alpha,
        )

    @if_delegate_has_method(delegate=("best_forecaster_", "forecaster"))
    def update_predict_single(
        self,
        y_new,
        fh=None,
        X=None,
        update_params=False,
        return_pred_int=False,
        alpha=DEFAULT_ALPHA,
    ):
        """Call predict on the forecaster with the best found parameters."""
        self.check_is_fitted("update_predict_single")
        return self.best_forecaster_.update_predict_single(
            y_new,
            fh=fh,
            X=X,
            update_params=update_params,
            return_pred_int=return_pred_int,
            alpha=alpha,
        )

    @if_delegate_has_method(delegate=("best_forecaster_", "forecaster"))
    def predict(self, fh=None, X=None, return_pred_int=False, alpha=DEFAULT_ALPHA):
        """Call predict on the forecaster with the best found parameters."""
        self.check_is_fitted("predict")
        return self.best_forecaster_.predict(
            fh=fh, X=X, return_pred_int=return_pred_int, alpha=alpha
        )

    @if_delegate_has_method(delegate=("best_forecaster_", "forecaster"))
    def transform(self, y, **transform_params):
        """Call transform on the forecaster with the best found parameters."""
        self.check_is_fitted("transform")
        return self.best_forecaster_.transform(y, **transform_params)

    @if_delegate_has_method(delegate=("best_forecaster_", "forecaster"))
    def get_fitted_params(self):
        """Get fitted parameters

        Returns
        -------
        fitted_params : dict
        """

        self.check_is_fitted("get_fitted_params")
        return self.best_forecaster_.get_fitted_params()

    @if_delegate_has_method(delegate=("best_forecaster_", "forecaster"))
    def inverse_transform(self, y):
        """Call inverse_transform on the forecaster with the best found params.
        Only available if the underlying forecaster implements
        ``inverse_transform`` and ``refit=True``.
        Parameters
        ----------
        y : indexable, length n_samples
            Must fulfill the input assumptions of the
            underlying forecaster.
        """
        self.check_is_fitted("inverse_transform")
        return self.best_forecaster_.inverse_transform(y)

    def score(self, y_test, fh=None, X=None):
        """Returns the score on the given data, if the forecaster has been
        refit.
        This uses the score defined by ``scoring`` where provided, and the
        ``best_forecaster_.score`` method otherwise.
        Parameters
        ----------
        X : pandas.DataFrame, shape=[n_obs, n_vars], optional (default=None)
            An optional 2-d dataframe of exogenous variables.
        y_test : pandas.Series
            Target time series to which to compare the forecasts.
        Returns
        -------
        score : float
        """
        self.check_is_fitted("score")
        if self.scorer_ is None:
            raise ValueError(
                "No score function explicitly defined, "
                "and the forecaster doesn't provide one %s" % self.best_forecaster_
            )
        score = self.scorer_
        y_pred = self.best_forecaster_.predict(fh, X=X)
        return score(y_test, y_pred)

    def _run_search(self, evaluate_candidates):
        raise NotImplementedError("_run_search not implemented.")

    @staticmethod
    def _format_results(candidate_params, scorers, out):
        n_candidates = len(candidate_params)
        (test_score_dicts, fit_time, score_time) = zip(*out)
        test_scores = _aggregate_score_dicts(test_score_dicts)

        results = {}

        def _store(key_name, array, rank=False, greater_is_better=False):
            """A small helper to store the scores/times to the cv_results_"""
            # When iterated first by splits, then by parameters
            # We want `array` to have `n_candidates` rows and `n_splits` cols.
            array = np.array(array, dtype=np.float64)

            results["mean_%s" % key_name] = array

            if rank:
                array = -array if greater_is_better else array
                results["rank_%s" % key_name] = np.asarray(
                    rankdata(array, method="min"), dtype=np.int32
                )

        _store("fit_time", fit_time)
        _store("score_time", score_time)
        # Use one MaskedArray and mask all the places where the param is not
        # applicable for that candidate. Use defaultdict as each candidate may
        # not contain all the params
        param_results = defaultdict(
            partial(
                np.ma.MaskedArray,
                np.empty(
                    n_candidates,
                ),
                mask=True,
                dtype=object,
            )
        )
        for cand_i, params in enumerate(candidate_params):
            for name, value in params.items():
                # An all masked empty array gets created for the key
                # `"param_%s" % name` at the first occurrence of `name`.
                # Setting the value at an index also unmasks that index
                param_results["param_%s" % name][cand_i] = value

        results.update(param_results)
        # Store a list of param dicts at the key "params"
        results["params"] = candidate_params

        for scorer_name, scorer in scorers.items():
            # Computed the (weighted) mean and std for test scores alone
            _store(
                "test_%s" % scorer_name,
                test_scores[scorer_name],
                rank=True,
                greater_is_better=scorer.greater_is_better,
            )

        return results

    def check_is_fitted(self, method_name=None):
        super(BaseGridSearch, self).check_is_fitted()

        if method_name is not None:
            if not self.refit:
                raise NotFittedError(
                    "This %s instance was initialized "
                    "with refit=False. %s is "
                    "available only after refitting on the "
                    "best "
                    "parameters. You can refit an forecaster "
                    "manually using the ``best_params_`` "
                    "attribute" % (type(self).__name__, method_name)
                )
            else:
                self.best_forecaster_.check_is_fitted()

    def fit(self, y_train, fh=None, X_train=None, **fit_params):
        """Fit to training data.

        Parameters
        ----------
        y_train : pd.Series
            Target time series to which to fit the forecaster.
        fh : int, list or np.array, optional (default=None)
            The forecasters horizon with the steps ahead to to predict.
        X_train : pd.DataFrame, optional (default=None)
            Exogenous variables are ignored
        Returns
        -------
        self : returns an instance of self.
        """
        y_train = check_y(y_train)

        # validate cross-validator
        cv = check_cv(self.cv)
        base_forecaster = clone(self.forecaster)

        scoring = check_scoring(self.scoring)
        scorers = {scoring.name: scoring}
        refit_metric = scoring.name

        fit_and_score_kwargs = dict(
            scorer=scorers,
            fit_params=fit_params,
            return_train_score=self.return_train_score,
            return_times=True,
            return_parameters=False,
            error_score=self.error_score,
            verbose=self.verbose,
        )

        results = {}
        all_candidate_params = []
        all_out = []

        def evaluate_candidates(candidate_params):
            candidate_params = list(candidate_params)
            n_candidates = len(candidate_params)

            if self.verbose > 0:
                n_splits = cv.get_n_splits(y_train)
                print(  # noqa
                    "Fitting {0} folds for each of {1} candidates,"
                    " totalling {2} fits".format(
                        n_splits, n_candidates, n_candidates * n_splits
                    )
                )

            out = []
            for parameters in candidate_params:
                r = _fit_and_score(
                    clone(base_forecaster),
                    cv,
                    y_train,
                    X_train,
                    parameters=parameters,
                    **fit_and_score_kwargs
                )
                out.append(r)

            n_splits = cv.get_n_splits(y_train)

            if len(out) < 1:
                raise ValueError(
                    "No fits were performed. "
                    "Was the CV iterator empty? "
                    "Were there no candidates?"
                )

            all_candidate_params.extend(candidate_params)
            all_out.extend(out)

            nonlocal results
            results = self._format_results(all_candidate_params, scorers, all_out)
            return results

        self._run_search(evaluate_candidates)

        self.best_index_ = results["rank_test_%s" % refit_metric].argmin()
        self.best_score_ = results["mean_test_%s" % refit_metric][self.best_index_]
        self.best_params_ = results["params"][self.best_index_]

        self.best_forecaster_ = clone(base_forecaster).set_params(**self.best_params_)

        if self.refit:
            refit_start_time = time.time()
            self.best_forecaster_.fit(y_train, fh=fh, X_train=X_train, **fit_params)
            self.refit_time_ = time.time() - refit_start_time

        # Store the only scorer not as a dict for single metric evaluation
        self.scorer_ = scorers[scoring.name]

        self.cv_results_ = results
        self.n_splits_ = cv.get_n_splits(y_train)

        self._is_fitted = True
        return self


class ForecastingGridSearchCV(BaseGridSearch):
    """
    Performs grid-search cross-validation to find optimal model parameters.
    The forecaster is fit on the initial window and then temporal
    cross-validation is used to find the optimal parameter

    Grid-search cross-validation is performed based on a cross-validation
    iterator encoding the cross-validation scheme, the parameter grid to
    search over, and (optionally) the evaluation metric for comparing model
    performance. As in scikit-learn, tuning works through the common
    hyper-parameter interface which allows to repeatedly fit and evaluate
    the same forecaster with different hyper-parameters.

    Parameters
    ----------
    forecaster : estimator object
        The estimator should implement the sktime or scikit-learn estimator
        interface. Either the estimator must contain a "score" function,
        or a scoring function must be passed.
    cv : cross-validation generator or an iterable
        e.g. SlidingWindowSplitter()
    param_grid : dict or list of dictionaries
        Model tuning parameters of the forecaster to evaluate
    scoring: function, optional (default=None)
        Function to score models for evaluation of optimal parameters
    n_jobs: int, optional (default=None)
        Number of jobs to run in parallel.
        None means 1 unless in a joblib.parallel_backend context.
        -1 means using all processors.
    refit: bool, optional (default=True)
        Refit the forecaster with the best parameters on all the data
    verbose: int, optional (default=0)
    pre_dispatch: str, optional (default='2*n_jobs')
    error_score: numeric value or the str 'raise', optional (default=np.nan)
        The test score returned when a forecaster fails to be fitted.
    return_train_score: bool, optional (default=False)

    Attributes
    ----------
    best_index_ : int
    best_score_: float
        Score of the best model
    best_params_ : dict
        Best parameter values across the parameter grid
    best_forecaster_ : estimator
        Fitted estimator with the best parameters
    cv_results_ : dict
        Results from grid search cross validation
    n_splits_: int
        Number of splits in the data for cross validation}
    refit_time_ : float
        Time (seconds) to refit the best forecaster
    scorer_ : function
        Function used to score model
    """
<<<<<<< HEAD
=======

>>>>>>> 84051d60
    _required_parameters = ["forecaster", "cv", "param_grid"]

    def __init__(
        self,
        forecaster,
        cv,
        param_grid,
        scoring=None,
        n_jobs=None,
        refit=True,
        verbose=0,
        pre_dispatch="2*n_jobs",
        error_score=np.nan,
        return_train_score=False,
    ):
        super(ForecastingGridSearchCV, self).__init__(
            forecaster=forecaster,
            scoring=scoring,
            n_jobs=n_jobs,
            refit=refit,
            cv=cv,
            verbose=verbose,
            pre_dispatch=pre_dispatch,
            error_score=error_score,
            return_train_score=return_train_score,
        )
        self.param_grid = param_grid
        _check_param_grid(param_grid)

    def _run_search(self, evaluate_candidates):
        """Search all candidates in param_grid"""
        evaluate_candidates(ParameterGrid(self.param_grid))<|MERGE_RESOLUTION|>--- conflicted
+++ resolved
@@ -543,10 +543,7 @@
     scorer_ : function
         Function used to score model
     """
-<<<<<<< HEAD
-=======
-
->>>>>>> 84051d60
+
     _required_parameters = ["forecaster", "cv", "param_grid"]
 
     def __init__(
