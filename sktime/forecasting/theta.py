--- conflicted
+++ resolved
@@ -7,15 +7,7 @@
 import pandas as pd
 from sktime.forecasting.base._base import DEFAULT_ALPHA
 from sktime.forecasting.exp_smoothing import ExponentialSmoothing
-<<<<<<< HEAD
-<<<<<<< HEAD
-from sktime.transformers.detrend import Deseasonaliser
-=======
 from sktime.transformers.single_series.detrend import Deseasonalizer
->>>>>>> 67c56be8b1e838f2628df829946f795b7dba9aed
-=======
-from sktime.transformers.single_series.detrend import Deseasonalizer
->>>>>>> f29b45e0
 from sktime.utils.confidence import zscore
 from sktime.utils.time_series import fit_trend
 from sktime.utils.validation.forecasting import check_alpha
@@ -26,13 +18,8 @@
     """
     Theta method of forecasting.
 
-<<<<<<< HEAD
-<<<<<<< HEAD
-    The theta method as defined in [1]_ is equivalent to simple exponential smoothing
-=======
     The theta method as defined in [1]_ is equivalent to simple exponential
     smoothing
->>>>>>> f29b45e0
     (SES) with drift. This is demonstrated in [2]_.
 
     The series is tested for seasonality using the test outlined in A&N. If
@@ -43,32 +30,10 @@
     are then
     reseasonalized.
 
-<<<<<<< HEAD
-    In cases where SES results in a constant forecast, the theta forecaster will revert
-    to predicting the SES constant plus a linear trend derived from the training data.
-=======
-    The theta method as defined in [1]_ is equivalent to simple exponential
-    smoothing
-    (SES) with drift. This is demonstrated in [2]_.
-
-    The series is tested for seasonality using the test outlined in A&N. If
-    deemed
-    seasonal, the series is seasonally adjusted using a classical
-    multiplicative
-    decomposition before applying the theta method. The resulting forecasts
-    are then
-    reseasonalized.
-
-=======
->>>>>>> f29b45e0
     In cases where SES results in a constant forecast, the theta forecaster
     will revert
     to predicting the SES constant plus a linear trend derived from the
     training data.
-<<<<<<< HEAD
->>>>>>> 67c56be8b1e838f2628df829946f795b7dba9aed
-=======
->>>>>>> f29b45e0
 
     Prediction intervals are computed using the underlying state space model.
 
@@ -76,17 +41,8 @@
     ----------
 
     smoothing_level : float, optional
-<<<<<<< HEAD
-<<<<<<< HEAD
-        The alpha value of the simple exponential smoothing, if the value is set then
-=======
         The alpha value of the simple exponential smoothing, if the value is
         set then
->>>>>>> 67c56be8b1e838f2628df829946f795b7dba9aed
-=======
-        The alpha value of the simple exponential smoothing, if the value is
-        set then
->>>>>>> f29b45e0
         this will be used, otherwise it will be estimated from the data.
 
     deseasonalise : bool, optional (default=True)
@@ -94,21 +50,10 @@
 
     sp : int, optional (default=1)
         The number of observations that constitute a seasonal period for a
-<<<<<<< HEAD
-<<<<<<< HEAD
-        multiplicative deseasonaliser, which is used if seasonality is detected in the
-        training data. Ignored if a deseasonaliser transformer is provided. Default is
-=======
-=======
->>>>>>> f29b45e0
         multiplicative deseasonaliser, which is used if seasonality is
         detected in the
         training data. Ignored if a deseasonaliser transformer is provided.
         Default is
-<<<<<<< HEAD
->>>>>>> 67c56be8b1e838f2628df829946f795b7dba9aed
-=======
->>>>>>> f29b45e0
         1 (no seasonality).
 
     Attributes
@@ -121,40 +66,12 @@
         The estimated drift of the fitted model.
 
     se_ : float
-<<<<<<< HEAD
-<<<<<<< HEAD
-        The standard error of the predictions. Used to calculate prediction intervals.
-=======
         The standard error of the predictions. Used to calculate prediction
         intervals.
->>>>>>> 67c56be8b1e838f2628df829946f795b7dba9aed
-=======
-        The standard error of the predictions. Used to calculate prediction
-        intervals.
->>>>>>> f29b45e0
 
     References
     ----------
 
-<<<<<<< HEAD
-<<<<<<< HEAD
-    .. [1] `Assimakopoulos, V. and Nikolopoulos, K. The theta model: a decomposition
-           approach to forecasting. International Journal of Forecasting 16, 521-530,
-=======
-    .. [1] `Assimakopoulos, V. and Nikolopoulos, K. The theta model: a
-    decomposition
-           approach to forecasting. International Journal of Forecasting 16,
-           521-530,
->>>>>>> f29b45e0
-           2000.
-           <https://www.sciencedirect.com/science/article/pii
-           /S0169207000000662>`_
-
-    .. [2] `Hyndman, Rob J., and Billah, Baki. Unmasking the Theta method.
-           International J. Forecasting, 19, 287-290, 2003.
-<<<<<<< HEAD
-           <https://www.sciencedirect.com/science/article/pii/S0169207001001431>`_
-=======
     .. [1] `Assimakopoulos, V. and Nikolopoulos, K. The theta model: a
     decomposition
            approach to forecasting. International Journal of Forecasting 16,
@@ -167,11 +84,6 @@
            International J. Forecasting, 19, 287-290, 2003.
            <https://www.sciencedirect.com/science/article/pii
            /S0169207001001431>`_
->>>>>>> 67c56be8b1e838f2628df829946f795b7dba9aed
-=======
-           <https://www.sciencedirect.com/science/article/pii
-           /S0169207001001431>`_
->>>>>>> f29b45e0
     """
 
     _fitted_param_names = ("initial_level", "smoothing_level")
@@ -186,17 +98,8 @@
         self.smoothing_level_ = None
         self.drift_ = None
         self.se_ = None
-<<<<<<< HEAD
-<<<<<<< HEAD
-        super(ThetaForecaster, self).__init__(smoothing_level=smoothing_level, sp=sp)
-=======
         super(ThetaForecaster, self).__init__(smoothing_level=smoothing_level,
                                               sp=sp)
->>>>>>> 67c56be8b1e838f2628df829946f795b7dba9aed
-=======
-        super(ThetaForecaster, self).__init__(smoothing_level=smoothing_level,
-                                              sp=sp)
->>>>>>> f29b45e0
 
     def fit(self, y_train, fh=None, X_train=None):
         """Fit to training data.
@@ -218,33 +121,15 @@
             warn("`sp` is ignored when `deseasonalise`=False")
 
         if self.deseasonalise:
-<<<<<<< HEAD
-<<<<<<< HEAD
-            self.deseasonaliser_ = Deseasonaliser(sp=self.sp, model="multiplicative")
-=======
             self.deseasonaliser_ = Deseasonalizer(sp=self.sp,
                                                   model="multiplicative")
->>>>>>> 67c56be8b1e838f2628df829946f795b7dba9aed
-=======
-            self.deseasonaliser_ = Deseasonalizer(sp=self.sp,
-                                                  model="multiplicative")
->>>>>>> f29b45e0
             y_train = self.deseasonaliser_.fit_transform(y_train)
 
         # fit exponential smoothing forecaster
         # find theta lines: Theta lines are just SES + drift
         super(ThetaForecaster, self).fit(y_train, fh=fh)
-<<<<<<< HEAD
-<<<<<<< HEAD
-        self.smoothing_level_ = self._fitted_forecaster.params["smoothing_level"]
-=======
         self.smoothing_level_ = self._fitted_forecaster.params[
             "smoothing_level"]
->>>>>>> 67c56be8b1e838f2628df829946f795b7dba9aed
-=======
-        self.smoothing_level_ = self._fitted_forecaster.params[
-            "smoothing_level"]
->>>>>>> f29b45e0
 
         # compute trend
         self.trend_ = self._compute_trend(y_train)
@@ -259,17 +144,8 @@
         ----------
 
         fh : array-like
-<<<<<<< HEAD
-<<<<<<< HEAD
-            The forecasters horizon with the steps ahead to to predict. Default is
-=======
             The forecasters horizon with the steps ahead to to predict.
             Default is
->>>>>>> 67c56be8b1e838f2628df829946f795b7dba9aed
-=======
-            The forecasters horizon with the steps ahead to to predict.
-            Default is
->>>>>>> f29b45e0
             one-step ahead forecast, i.e. np.array([1]).
 
         Returns
@@ -278,19 +154,9 @@
         y_pred : pandas.Series
             Returns series of predicted values.
         """
-<<<<<<< HEAD
-<<<<<<< HEAD
-        y_pred = super(ThetaForecaster, self)._predict(fh, X=X, return_pred_int=False, alpha=alpha)
-=======
         y_pred = super(ThetaForecaster, self)._predict(fh, X=X,
                                                        return_pred_int=False,
                                                        alpha=alpha)
->>>>>>> 67c56be8b1e838f2628df829946f795b7dba9aed
-=======
-        y_pred = super(ThetaForecaster, self)._predict(fh, X=X,
-                                                       return_pred_int=False,
-                                                       alpha=alpha)
->>>>>>> f29b45e0
 
         # Add drift.
         drift = self._compute_drift()
@@ -320,19 +186,9 @@
             n_timepoints = len(self.oh)
             drift = self.trend_ * (
                     self.fh
-<<<<<<< HEAD
-<<<<<<< HEAD
-                    + (1 - (1 - self.smoothing_level_) ** n_timepoints) / self.smoothing_level_
-=======
                     + (1 - (
                         1 - self.smoothing_level_) ** n_timepoints) /
                     self.smoothing_level_
->>>>>>> 67c56be8b1e838f2628df829946f795b7dba9aed
-=======
-                    + (1 - (
-                        1 - self.smoothing_level_) ** n_timepoints) /
-                    self.smoothing_level_
->>>>>>> f29b45e0
             )
 
         return drift
@@ -353,17 +209,8 @@
         for a in alpha:
             z = zscore(1 - a)
             error = z * sem
-<<<<<<< HEAD
-<<<<<<< HEAD
-            errors.append(pd.Series(error, index=self.fh.absolute(self.cutoff)))
-=======
             errors.append(
                 pd.Series(error, index=self.fh.absolute(self.cutoff)))
->>>>>>> 67c56be8b1e838f2628df829946f795b7dba9aed
-=======
-            errors.append(
-                pd.Series(error, index=self.fh.absolute(self.cutoff)))
->>>>>>> f29b45e0
 
         # for a single alpha value, unwrap list
         if len(errors) == 1:
@@ -373,14 +220,6 @@
         return errors
 
     def update(self, y_new, X_new=None, update_params=True):
-<<<<<<< HEAD
-<<<<<<< HEAD
-        super(ThetaForecaster, self).update(y_new, X_new=X_new, update_params=update_params)
-        if update_params:
-            if self.deseasonalise:
-                y_new = self.deseasonaliser_.transform(y_new)
-            self.smoothing_level_ = self._fitted_forecaster.params["smoothing_level"]
-=======
         super(ThetaForecaster, self).update(y_new, X_new=X_new,
                                             update_params=update_params)
         if update_params:
@@ -388,32 +227,13 @@
                 y_new = self.deseasonaliser_.transform(y_new)
             self.smoothing_level_ = self._fitted_forecaster.params[
                 "smoothing_level"]
->>>>>>> 67c56be8b1e838f2628df829946f795b7dba9aed
-=======
-        super(ThetaForecaster, self).update(y_new, X_new=X_new,
-                                            update_params=update_params)
-        if update_params:
-            if self.deseasonalise:
-                y_new = self.deseasonaliser_.transform(y_new)
-            self.smoothing_level_ = self._fitted_forecaster.params[
-                "smoothing_level"]
->>>>>>> f29b45e0
             self.trend_ = self._compute_trend(y_new)
         return self
 
     def compute_pred_int(self, y_pred, alpha=DEFAULT_ALPHA):
         """
-<<<<<<< HEAD
-<<<<<<< HEAD
-        Get the prediction intervals for the forecast. If alpha is iterable, multiple
-=======
         Get the prediction intervals for the forecast. If alpha is iterable,
         multiple
->>>>>>> 67c56be8b1e838f2628df829946f795b7dba9aed
-=======
-        Get the prediction intervals for the forecast. If alpha is iterable,
-        multiple
->>>>>>> f29b45e0
         intervals will be calculated.
         """
         errors = self._compute_pred_errors(alpha=alpha)
