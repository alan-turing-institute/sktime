--- conflicted
+++ resolved
@@ -1,38 +1,17 @@
 #!/usr/bin/env python3 -u
 # coding: utf-8
-<<<<<<< HEAD
-<<<<<<< HEAD
-=======
 # copyright: sktime developers, BSD-3-Clause License (see LICENSE file)
->>>>>>> 67c56be8b1e838f2628df829946f795b7dba9aed
-=======
-# copyright: sktime developers, BSD-3-Clause License (see LICENSE file)
->>>>>>> f29b45e0
 
 __author__ = ["Markus Löning"]
 __all__ = [
     "AutoARIMA"
 ]
 
-<<<<<<< HEAD
-<<<<<<< HEAD
-from sktime.forecasting.base._sktime import BaseSktimeForecaster, OptionalForecastingHorizonMixin
-from sktime.forecasting.base._base import DEFAULT_ALPHA
-import pandas as pd
 import numpy as np
-=======
-import numpy as np
-=======
-import numpy as np
->>>>>>> f29b45e0
 import pandas as pd
 from sktime.forecasting.base._base import DEFAULT_ALPHA
 from sktime.forecasting.base._sktime import BaseSktimeForecaster
 from sktime.forecasting.base._sktime import OptionalForecastingHorizonMixin
-<<<<<<< HEAD
->>>>>>> 67c56be8b1e838f2628df829946f795b7dba9aed
-=======
->>>>>>> f29b45e0
 
 
 class AutoARIMA(OptionalForecastingHorizonMixin, BaseSktimeForecaster):
@@ -290,16 +269,6 @@
         from pmdarima.arima import AutoARIMA as _AutoARIMA
         self._forecaster = _AutoARIMA(
             start_p=start_p, d=d, start_q=start_q, max_p=max_p,
-<<<<<<< HEAD
-<<<<<<< HEAD
-            max_d=max_d, max_q=max_q, start_P=start_P, D=D, start_Q=start_Q, max_P=max_P,
-            max_D=max_D, max_Q=max_Q, max_order=max_order, m=sp, seasonal=seasonal,
-            stationary=stationary, information_criterion=information_criterion, alpha=alpha,
-            test=test, seasonal_test=seasonal_test, stepwise=stepwise, n_jobs=n_jobs,
-            start_params=None, trend=trend, method=method, maxiter=maxiter,
-            offset_test_args=offset_test_args, seasonal_test_args=seasonal_test_args,
-            suppress_warnings=suppress_warnings, error_action=error_action, trace=trace,
-=======
             max_d=max_d, max_q=max_q, start_P=start_P, D=D, start_Q=start_Q,
             max_P=max_P,
             max_D=max_D, max_Q=max_Q, max_order=max_order, m=sp,
@@ -309,25 +278,10 @@
             test=test, seasonal_test=seasonal_test, stepwise=stepwise,
             n_jobs=n_jobs,
             start_params=None, trend=trend, method=method, maxiter=maxiter,
-=======
-            max_d=max_d, max_q=max_q, start_P=start_P, D=D, start_Q=start_Q,
-            max_P=max_P,
-            max_D=max_D, max_Q=max_Q, max_order=max_order, m=sp,
-            seasonal=seasonal,
-            stationary=stationary, information_criterion=information_criterion,
-            alpha=alpha,
-            test=test, seasonal_test=seasonal_test, stepwise=stepwise,
-            n_jobs=n_jobs,
-            start_params=None, trend=trend, method=method, maxiter=maxiter,
->>>>>>> f29b45e0
             offset_test_args=offset_test_args,
             seasonal_test_args=seasonal_test_args,
             suppress_warnings=suppress_warnings, error_action=error_action,
             trace=trace,
-<<<<<<< HEAD
->>>>>>> 67c56be8b1e838f2628df829946f795b7dba9aed
-=======
->>>>>>> f29b45e0
             random=random, random_state=random_state, n_fits=n_fits,
             out_of_sample_size=out_of_sample_size, scoring=scoring,
             scoring_args=scoring_args, with_intercept=with_intercept,
@@ -362,14 +316,6 @@
 
         # pure out-of-sample prediction
         if np.all(is_out_of_sample):
-<<<<<<< HEAD
-<<<<<<< HEAD
-            return self._predict_out_of_sample(fh, X=X, return_pred_int=return_pred_int, alpha=DEFAULT_ALPHA)
-
-        # pure in-sample prediction
-        elif np.all(is_in_sample):
-            return self._predict_in_sample(fh, X=X, return_pred_int=return_pred_int, alpha=DEFAULT_ALPHA)
-=======
             return self._predict_out_of_sample(fh, X=X,
                                                return_pred_int=return_pred_int,
                                                alpha=DEFAULT_ALPHA)
@@ -379,34 +325,12 @@
             return self._predict_in_sample(fh, X=X,
                                            return_pred_int=return_pred_int,
                                            alpha=DEFAULT_ALPHA)
->>>>>>> 67c56be8b1e838f2628df829946f795b7dba9aed
-=======
-            return self._predict_out_of_sample(fh, X=X,
-                                               return_pred_int=return_pred_int,
-                                               alpha=DEFAULT_ALPHA)
-
-        # pure in-sample prediction
-        elif np.all(is_in_sample):
-            return self._predict_in_sample(fh, X=X,
-                                           return_pred_int=return_pred_int,
-                                           alpha=DEFAULT_ALPHA)
->>>>>>> f29b45e0
 
         # mixed in-sample and out-of-sample prediction
         else:
             fh_in_sample = fh[is_in_sample]
             fh_out_of_sample = fh[is_out_of_sample]
 
-<<<<<<< HEAD
-<<<<<<< HEAD
-            y_pred_in = self._predict_in_sample(fh_in_sample, X=X, return_pred_int=return_pred_int,
-                                                alpha=DEFAULT_ALPHA)
-            y_pred_out = self._predict_out_of_sample(fh_out_of_sample, X=X, return_pred_int=return_pred_int,
-                                                     alpha=DEFAULT_ALPHA)
-            return y_pred_in.append(y_pred_out)
-
-    def _predict_in_sample(self, fh, X=None, return_pred_int=False, alpha=DEFAULT_ALPHA):
-=======
             y_pred_in = self._predict_in_sample(
                 fh_in_sample, X=X,
                 return_pred_int=return_pred_int,
@@ -419,21 +343,6 @@
 
     def _predict_in_sample(self, fh, X=None, return_pred_int=False,
                            alpha=DEFAULT_ALPHA):
->>>>>>> 67c56be8b1e838f2628df829946f795b7dba9aed
-=======
-            y_pred_in = self._predict_in_sample(
-                fh_in_sample, X=X,
-                return_pred_int=return_pred_int,
-                alpha=DEFAULT_ALPHA)
-            y_pred_out = self._predict_out_of_sample(
-                fh_out_of_sample, X=X,
-                return_pred_int=return_pred_int,
-                alpha=DEFAULT_ALPHA)
-            return y_pred_in.append(y_pred_out)
-
-    def _predict_in_sample(self, fh, X=None, return_pred_int=False,
-                           alpha=DEFAULT_ALPHA):
->>>>>>> f29b45e0
         fh_abs = fh.absolute(self.cutoff)
         fh_idx = fh_abs - np.min(fh_abs)
         start = fh_abs[0]
@@ -443,34 +352,6 @@
 
             if isinstance(alpha, (list, tuple)):
                 raise NotImplementedError()
-<<<<<<< HEAD
-<<<<<<< HEAD
-            y_pred, pred_int = self._forecaster.predict_in_sample(start=start, end=end, exogenous=X,
-                                                                  return_conf_int=return_pred_int, alpha=alpha)
-=======
-            y_pred, pred_int = self._forecaster.predict_in_sample(
-                start=start,
-                end=end,
-                exogenous=X,
-                return_conf_int=return_pred_int,
-                alpha=alpha)
->>>>>>> f29b45e0
-            y_pred = pd.Series(y_pred[fh_idx], index=fh_abs)
-            pred_int = pd.DataFrame(pred_int[fh_idx, :], index=fh_abs,
-                                    columns=["lower", "upper"])
-            return y_pred, pred_int
-
-        else:
-            y_pred = self._forecaster.predict_in_sample(
-                start=start, end=end,
-                exogenous=X,
-                return_conf_int=return_pred_int,
-                alpha=alpha)
-            return pd.Series(y_pred[fh_idx], index=fh_abs)
-
-<<<<<<< HEAD
-    def _predict_out_of_sample(self, fh, X=None, return_pred_int=False, alpha=DEFAULT_ALPHA):
-=======
             y_pred, pred_int = self._forecaster.predict_in_sample(
                 start=start,
                 end=end,
@@ -492,35 +373,12 @@
 
     def _predict_out_of_sample(self, fh, X=None, return_pred_int=False,
                                alpha=DEFAULT_ALPHA):
->>>>>>> 67c56be8b1e838f2628df829946f795b7dba9aed
-=======
-    def _predict_out_of_sample(self, fh, X=None, return_pred_int=False,
-                               alpha=DEFAULT_ALPHA):
->>>>>>> f29b45e0
         # make prediction
         n_periods = int(fh[-1])
         index = fh.absolute(self.cutoff)
         fh_idx = fh.index_like(self.cutoff)
 
         if return_pred_int:
-<<<<<<< HEAD
-<<<<<<< HEAD
-            y_pred, pred_int = self._forecaster.model_.predict(n_periods=n_periods, exogenous=X,
-                                                               return_conf_int=return_pred_int, alpha=alpha)
-=======
-            y_pred, pred_int = self._forecaster.model_.predict(
-                n_periods=n_periods, exogenous=X,
-                return_conf_int=return_pred_int, alpha=alpha)
->>>>>>> f29b45e0
-            y_pred = pd.Series(y_pred[fh_idx], index=index)
-            pred_int = pd.DataFrame(pred_int[fh_idx, :], index=index,
-                                    columns=["lower", "upper"])
-            return y_pred, pred_int
-        else:
-<<<<<<< HEAD
-            y_pred = self._forecaster.model_.predict(n_periods=n_periods, exogenous=X, return_conf_int=return_pred_int,
-                                                     alpha=alpha)
-=======
             y_pred, pred_int = self._forecaster.model_.predict(
                 n_periods=n_periods, exogenous=X,
                 return_conf_int=return_pred_int, alpha=alpha)
@@ -529,17 +387,11 @@
                                     columns=["lower", "upper"])
             return y_pred, pred_int
         else:
-=======
->>>>>>> f29b45e0
             y_pred = self._forecaster.model_.predict(
                 n_periods=n_periods,
                 exogenous=X,
                 return_conf_int=return_pred_int,
                 alpha=alpha)
-<<<<<<< HEAD
->>>>>>> 67c56be8b1e838f2628df829946f795b7dba9aed
-=======
->>>>>>> f29b45e0
             return pd.Series(y_pred[fh_idx], index=index)
 
     def get_fitted_params(self):
@@ -555,14 +407,4 @@
         return {name: param for name, param in zip(names, params)}
 
     def _get_fitted_param_names(self):
-<<<<<<< HEAD
-        return self._forecaster.model_.arima_res_._results.param_names
-<<<<<<< HEAD
-
-
-
-=======
->>>>>>> 67c56be8b1e838f2628df829946f795b7dba9aed
-=======
-        return self._forecaster.model_.arima_res_._results.param_names
->>>>>>> f29b45e0
+        return self._forecaster.model_.arima_res_._results.param_names