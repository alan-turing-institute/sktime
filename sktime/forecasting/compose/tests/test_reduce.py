--- conflicted
+++ resolved
@@ -5,19 +5,14 @@
 __author__ = ["Lovkush Agarwal", "Markus Löning"]
 
 import numpy as np
-<<<<<<< HEAD
-
-import pytest
-
-=======
 import pandas as pd
 import pytest
 from sklearn.base import BaseEstimator
 from sklearn.base import RegressorMixin
 from sklearn.dummy import DummyRegressor
->>>>>>> 36e54035
 from sklearn.linear_model import LinearRegression
 from sklearn.pipeline import make_pipeline
+from sktime.datasets import load_airline
 
 from sktime.forecasting.base import ForecastingHorizon
 from sktime.forecasting.compose import DirectTabularRegressionForecaster
@@ -66,13 +61,329 @@
     # than its lagged values and the lagged and contemporaneous values of the
     # exogenous variables X
     assert n_variables < 10
-
-<<<<<<< HEAD
-# precision for assert_almost_equal tests
-# chosen by Lovkush Agarwal. No particular reason for 5. Not too big or too small
-DECIMAL = 5
-
-# this expected value created by Lovkush Agarwal by running code locally
+    base = np.arange(n_timepoints)
+    y = pd.Series(base + n_variables / 10)
+
+    if n_variables > 1:
+        X = np.column_stack([base + i / 10 for i in range(1, n_variables)])
+        X = pd.DataFrame(X)
+    else:
+        X = None
+
+    return y, X
+
+
+@pytest.mark.parametrize("n_timepoints", N_TIMEPOINTS)
+@pytest.mark.parametrize("n_variables", N_VARIABLES)
+@pytest.mark.parametrize("window_length", TEST_WINDOW_LENGTHS)
+@pytest.mark.parametrize("fh", TEST_OOS_FHS)
+def test_sliding_window_tranform_tabular(n_timepoints, window_length, n_variables, fh):
+    y, X = _make_y_X(n_timepoints=n_timepoints, n_variables=n_variables)
+    fh = check_fh(fh, enforce_relative=True)
+    fh_max = fh[-1]
+    effective_window_length = window_length + fh_max - 1
+
+    yt, Xt = _sliding_window_transform(
+        y, window_length=window_length, fh=fh, X=X, scitype="tabular-regressor"
+    )
+    assert yt.shape == (n_timepoints - effective_window_length, len(fh))
+
+    # Check y values for first step in fh.
+    actual = yt[:, 0]
+    start = window_length + fh[0] - 1
+    end = start + n_timepoints - window_length - fh_max + 1
+    expected = y[np.arange(start, end)]
+    np.testing.assert_array_equal(actual, expected)
+
+    # The transformed Xt array contains lagged values for each variable, excluding the
+    # n_variables + 1 contemporaneous values for the exogenous variables.
+    # assert Xt.shape == (yt.shape[0], (window_length * n_variables) + n_variables - 1)
+    assert Xt.shape == (yt.shape[0], window_length * n_variables)
+    assert np.all(Xt < yt[:, [0]])
+
+
+@pytest.mark.parametrize("n_timepoints", N_TIMEPOINTS)
+@pytest.mark.parametrize("n_variables", N_VARIABLES)
+@pytest.mark.parametrize("window_length", TEST_WINDOW_LENGTHS)
+@pytest.mark.parametrize("fh", TEST_OOS_FHS)
+def test_sliding_window_tranform_panel(n_timepoints, window_length, n_variables, fh):
+    y, X = _make_y_X(n_timepoints=n_timepoints, n_variables=n_variables)
+    fh = check_fh(fh, enforce_relative=True)
+    fh_max = fh[-1]
+    effective_window_length = window_length + fh_max - 1
+
+    yt, Xt = _sliding_window_transform(
+        y, window_length=window_length, X=X, fh=fh, scitype="time-series-regressor"
+    )
+    assert yt.shape == (n_timepoints - effective_window_length, len(fh))
+
+    # Check y values.
+    actual = yt[:, 0]
+    start = window_length + fh[0] - 1
+    end = start + n_timepoints - window_length - fh_max + 1
+    expected = y[np.arange(start, end)]
+    np.testing.assert_array_equal(actual, expected)
+
+    # Given the input data, all of the value in the transformed Xt array should be
+    # smaller than the transformed yt target array.
+    assert Xt.shape == (yt.shape[0], n_variables, window_length)
+    assert np.all(Xt < yt[:, np.newaxis, [0]])
+
+
+def test_sliding_window_transform_explicit():
+    """
+    testing with explicitly written down expected outputs
+    intended to help future contributors understand the transformation
+    """
+    y = pd.Series(np.arange(9))
+    X = pd.concat([y + 100, y + 200], axis=1)
+    fh = ForecastingHorizon([1, 3], is_relative=True)
+    window_length = 2
+
+    yt_actual, Xt_tabular_actual = _sliding_window_transform(y, window_length, fh, X)
+    _, Xt_time_series_actual = _sliding_window_transform(
+        y, window_length, fh, X, scitype="time-series-regressor"
+    )
+
+    yt_expected = np.array([[2.0, 4.0], [3.0, 5.0], [4.0, 6.0], [5.0, 7.0], [6.0, 8.0]])
+
+    Xt_tabular_expected = np.array(
+        [
+            [0.0, 1.0, 100.0, 101.0, 200.0, 201.0],
+            [1.0, 2.0, 101.0, 102.0, 201.0, 202.0],
+            [2.0, 3.0, 102.0, 103.0, 202.0, 203.0],
+            [3.0, 4.0, 103.0, 104.0, 203.0, 204.0],
+            [4.0, 5.0, 104.0, 105.0, 204.0, 205.0],
+        ]
+    )
+
+    Xt_time_series_expected = np.array(
+        [
+            [[0.0, 1.0], [100.0, 101.0], [200.0, 201.0]],
+            [[1.0, 2.0], [101.0, 102.0], [201.0, 202.0]],
+            [[2.0, 3.0], [102.0, 103.0], [202.0, 203.0]],
+            [[3.0, 4.0], [103.0, 104.0], [203.0, 204.0]],
+            [[4.0, 5.0], [104.0, 105.0], [204.0, 205.0]],
+        ]
+    )
+
+    np.testing.assert_array_equal(yt_actual, yt_expected)
+    np.testing.assert_array_equal(Xt_tabular_actual, Xt_tabular_expected)
+    np.testing.assert_array_equal(Xt_time_series_actual, Xt_time_series_expected)
+
+
+def _make_y(start, end, method="linear-trend", slope=1):
+    # generate test data
+    if method == "linear-trend":
+        y = np.arange(start, end) * slope
+    else:
+        raise ValueError("`method` not understood")
+    return y
+
+
+@pytest.mark.parametrize("fh", TEST_OOS_FHS)
+@pytest.mark.parametrize("window_length", TEST_WINDOW_LENGTHS)
+@pytest.mark.parametrize("strategy", ["recursive", "direct", "multioutput"])
+@pytest.mark.parametrize(
+    "regressor, scitype",
+    [
+        (LinearRegression(), "tabular-regressor"),
+        (make_pipeline(Tabularizer(), LinearRegression()), "time-series-regressor"),
+    ],
+)
+@pytest.mark.parametrize(
+    "method, slope",
+    [
+        ("linear-trend", 1),
+        ("linear-trend", -3),
+        ("linear-trend", 0),  # constant
+    ],
+)
+def test_linear_extrapolation(
+    fh, window_length, strategy, method, slope, regressor, scitype
+):
+    n_timepoints = 13
+    y = _make_y(0, n_timepoints, method=method, slope=slope)
+    y = pd.Series(y)
+    fh = check_fh(fh)
+
+    forecaster = make_reduction(
+        regressor, scitype=scitype, window_length=window_length, strategy=strategy
+    )
+    forecaster.fit(y, fh=fh)
+    actual = forecaster.predict()
+
+    end = n_timepoints + max(fh) + 1
+    expected = _make_y(n_timepoints, end, method=method, slope=slope)[fh.to_indexer()]
+    np.testing.assert_almost_equal(actual, expected)
+
+
+@pytest.mark.parametrize("fh", [1, 3, 5])
+@pytest.mark.parametrize("window_length", TEST_WINDOW_LENGTHS)
+@pytest.mark.parametrize("strategy", ["recursive", "direct", "multioutput"])
+@pytest.mark.parametrize("scitype", ["time-series-regressor", "tabular-regressor"])
+def test_dummy_regressor_mean_prediction(fh, window_length, strategy, scitype):
+    # The DummyRegressor ignores the input feature data X, hence we can use it for
+    # testing reduction from forecasting to both tabular and time series regression.
+    # The DummyRegressor also supports the 'multioutput' strategy.
+    y, X = make_forecasting_problem(make_X=True)
+    fh = check_fh(fh)
+    y_train, y_test, X_train, X_test = temporal_train_test_split(y, X, fh=fh)
+
+    regressor = DummyRegressor(strategy="mean")
+    forecaster = make_reduction(
+        regressor, scitype=scitype, window_length=window_length, strategy=strategy
+    )
+    forecaster.fit(y_train, X_train, fh=fh)
+    actual = forecaster.predict(X=X_test)
+
+    if strategy == "recursive":
+        # For the recursive strategy, we always use the first-step ahead as the
+        # target vector in the regression problem during training, regardless of the
+        # actual forecasting horizon.
+        effective_window_length = window_length
+    else:
+        # For the other strategies, we split the data taking into account the steps
+        # ahead we want to predict.
+        effective_window_length = window_length + max(fh) - 1
+
+    # In the sliding-window transformation, the first values of the target series
+    # make up the first window and are not used in the transformed target vector. So
+    # the expected result should be the mean of the remaining values.
+    expected = np.mean(y_train[effective_window_length:])
+    np.testing.assert_array_almost_equal(actual, expected)
+
+
+_REGISTRY = [
+    ("tabular-regressor", "direct", DirectTabularRegressionForecaster),
+    ("tabular-regressor", "recursive", RecursiveTabularRegressionForecaster),
+    ("tabular-regressor", "multioutput", MultioutputTabularRegressionForecaster),
+    ("time-series-regressor", "direct", DirectTimeSeriesRegressionForecaster),
+    ("time-series-regressor", "recursive", RecursiveTimeSeriesRegressionForecaster),
+    ("time-series-regressor", "multioutput", MultioutputTimeSeriesRegressionForecaster),
+]
+
+
+class _Recorder:
+    # Helper class to record given data for later inspection.
+    def fit(self, X, y):
+        self.X_fit = X
+        self.y_fit = y
+        return self
+
+    def predict(self, X):
+        self.X_pred = X
+        return np.ones(1)
+
+
+class _TestTabularRegressor(BaseEstimator, RegressorMixin, _Recorder):
+    pass
+
+
+class _TestTimeSeriesRegressor(_Recorder, BaseRegressor):
+    pass
+
+
+@pytest.mark.parametrize(
+    "estimator", [_TestTabularRegressor(), _TestTimeSeriesRegressor()]
+)
+@pytest.mark.parametrize("window_length", TEST_WINDOW_LENGTHS)
+@pytest.mark.parametrize("strategy", ["recursive", "direct", "multioutput"])
+def test_consistent_data_passing_to_component_estimators_in_fit_and_predict(
+    estimator, window_length, strategy
+):
+    # We generate data that represents time points in its values, i.e. an array of
+    # values that increase in unit steps for each time point.
+    n_variables = 3
+    n_timepoints = 10
+    y, X = _make_y_X(n_timepoints, n_variables)
+    y_train, y_test, X_train, X_test = temporal_train_test_split(y, X, fh=FH)
+
+    forecaster = make_reduction(
+        estimator, strategy=strategy, window_length=window_length
+    )
+    forecaster.fit(y_train, X_train, FH)
+    forecaster.predict(X=X_test)
+
+    # Get recorded data.
+    if strategy == "direct":
+        estimator_ = forecaster.estimators_[0]
+    else:
+        estimator_ = forecaster.estimator_
+
+    X_fit = estimator_.X_fit
+    y_fit = estimator_.y_fit
+    X_pred = estimator_.X_pred
+
+    # Format feature data into 3d array if the data is not in that format already.
+    X_fit = X_fit.reshape(X_fit.shape[0], n_variables, -1)
+    X_pred = X_pred.reshape(X_pred.shape[0], n_variables, -1)
+
+    # Format target data into 2d array.
+    y_fit = y_fit.reshape(y_fit.shape[0], -1)
+
+    # Check that both fit and predict data have unit steps between them.
+    assert np.allclose(np.diff(X_fit), 1)
+    assert np.allclose(np.diff(X_pred), 1)
+
+    # Check that predict data is a step ahead from last row in fit data.
+    np.testing.assert_array_equal(X_pred, X_fit[[-1]] + 1)
+
+    # Check that y values are further ahead than X values.
+    assert np.all(X_fit < y_fit[:, np.newaxis, :])
+
+
+@pytest.mark.parametrize("scitype, strategy, klass", _REGISTRY)
+@pytest.mark.parametrize("window_length", TEST_WINDOW_LENGTHS)
+def test_make_reduction_construct_instance(scitype, strategy, klass, window_length):
+    estimator = DummyRegressor()
+    forecaster = make_reduction(
+        estimator, window_length=window_length, scitype=scitype, strategy=strategy
+    )
+    assert isinstance(forecaster, klass)
+    assert forecaster.get_params()["window_length"] == window_length
+
+
+@pytest.mark.parametrize(
+    "estimator, scitype",
+    [
+        (LinearRegression(), "tabular-regressor"),
+        (TimeSeriesForestRegressor(), "time-series-regressor"),
+    ],
+)
+def test_make_reduction_infer_scitype(estimator, scitype):
+    forecaster = make_reduction(estimator, scitype="infer")
+    assert forecaster._estimator_scitype == scitype
+
+
+def test_make_reduction_infer_scitype_raises_error():
+    # The scitype of pipeline cannot be inferred here, as it may be used together
+    # with a tabular or time series regressor.
+    estimator = make_pipeline(Tabularizer(), LinearRegression())
+    with pytest.raises(ValueError):
+        make_reduction(estimator, scitype="infer")
+
+
+@pytest.mark.parametrize("fh", TEST_OOS_FHS)
+def test_multioutput_direct_equivalence_tabular_linear_regression(fh):
+    # multioutput and direct strategies with linear regression
+    # regressor should produce same predictions
+    y, X = make_forecasting_problem(make_X=True)
+    y_train, y_test, X_train, X_test = temporal_train_test_split(y, X, fh=fh)
+
+    estimator = LinearRegression()
+    direct = make_reduction(estimator, strategy="direct")
+    multioutput = make_reduction(estimator, strategy="multioutput")
+
+    y_pred_direct = direct.fit(y_train, X_train, fh=fh).predict(fh, X_test)
+    y_pred_multioutput = multioutput.fit(y_train, X_train, fh=fh).predict(fh, X_test)
+
+    np.testing.assert_array_almost_equal(
+        y_pred_direct.to_numpy(), y_pred_multioutput.to_numpy()
+    )
+
+
+# this expected value created by Lovkush Agarwal by running code locally in Mar 2021
 EXPECTED_AIRLINE_LINEAR_RECURSIVE = [
     397.28122475088117,
     391.0055770755232,
@@ -100,7 +411,7 @@
     453.8693707695759,
 ]
 
-# this expected value created by Lovkush Agarwal by running code locally
+# this expected value created by Lovkush Agarwal by running code locally in Mar 2021
 EXPECTED_AIRLINE_LINEAR_DIRECT = [
     388.7894742436609,
     385.4311737990922,
@@ -133,74 +444,42 @@
     "forecaster, expected",
     [
         (
-            RecursiveRegressionForecaster(LinearRegression()),
+            DirectTabularRegressionForecaster(LinearRegression()),
+            EXPECTED_AIRLINE_LINEAR_DIRECT,
+        ),
+        (
+            MultioutputTabularRegressionForecaster(LinearRegression()),
+            EXPECTED_AIRLINE_LINEAR_DIRECT,
+        ),
+        (
+            RecursiveTabularRegressionForecaster(LinearRegression()),
             EXPECTED_AIRLINE_LINEAR_RECURSIVE,
         ),
         (
-            ReducedForecaster(
-                LinearRegression(), scitype="regressor", strategy="recursive"
+            DirectTimeSeriesRegressionForecaster(
+                make_pipeline(Tabularizer(), LinearRegression())
+            ),
+            EXPECTED_AIRLINE_LINEAR_DIRECT,
+        ),
+        (
+            MultioutputTimeSeriesRegressionForecaster(
+                make_pipeline(Tabularizer(), LinearRegression())
+            ),
+            EXPECTED_AIRLINE_LINEAR_DIRECT,
+        ),
+        (
+            RecursiveTimeSeriesRegressionForecaster(
+                make_pipeline(Tabularizer(), LinearRegression())
             ),
             EXPECTED_AIRLINE_LINEAR_RECURSIVE,
-        ),
-        (
-            DirectRegressionForecaster(LinearRegression()),
-            EXPECTED_AIRLINE_LINEAR_DIRECT,
-        ),
-        (
-            ReducedForecaster(
-                LinearRegression(), scitype="regressor", strategy="direct"
-            ),
-            EXPECTED_AIRLINE_LINEAR_DIRECT,
-        ),
-        (
-            RecursiveTimeSeriesRegressionForecaster(
-                Pipeline([("tabularize", Tabularizer()), ("model", LinearRegression())])
-            ),
-            EXPECTED_AIRLINE_LINEAR_RECURSIVE,
-        ),
-        (
-            ReducedForecaster(
-                Pipeline(
-                    [("tabularize", Tabularizer()), ("model", LinearRegression())]
-                ),
-                scitype="ts_regressor",
-                strategy="recursive",
-            ),
-            EXPECTED_AIRLINE_LINEAR_RECURSIVE,
-        ),
-        (
-            DirectTimeSeriesRegressionForecaster(
-                Pipeline([("tabularize", Tabularizer()), ("model", LinearRegression())])
-            ),
-            EXPECTED_AIRLINE_LINEAR_DIRECT,
-        ),
-        (
-            ReducedForecaster(
-                Pipeline(
-                    [("tabularize", Tabularizer()), ("model", LinearRegression())]
-                ),
-                scitype="ts_regressor",
-                strategy="direct",
-            ),
-            EXPECTED_AIRLINE_LINEAR_DIRECT,
-        ),
-        (
-            MultioutputRegressionForecaster(LinearRegression()),
-            EXPECTED_AIRLINE_LINEAR_DIRECT,
-        ),
-        (
-            ReducedForecaster(
-                LinearRegression(), scitype="regressor", strategy="multioutput"
-            ),
-            EXPECTED_AIRLINE_LINEAR_DIRECT,
         ),
     ],
 )
 def test_reductions_airline_data(forecaster, expected):
     """
-    test the various reduction forecasters by
-    computing predictions on airline data and comparing to values
-    calculated by Lovkush Agarwal on their local machine in Mar 2021
+    test reduction forecasters by making prediction on airline dataset
+    using linear estimators. predictions compared with values calculated by Lovkush
+    Agarwal on their local machine in Mar 2021
     """
     y = load_airline()
     y_train, y_test = temporal_train_test_split(y, test_size=24)
@@ -208,326 +487,4 @@
 
     actual = forecaster.fit(y_train, fh=fh).predict(fh)
 
-    np.testing.assert_almost_equal(actual, expected, decimal=DECIMAL)
-=======
-    base = np.arange(n_timepoints)
-    y = pd.Series(base + n_variables / 10)
-
-    if n_variables > 1:
-        X = np.column_stack([base + i / 10 for i in range(1, n_variables)])
-        X = pd.DataFrame(X)
-    else:
-        X = None
-
-    return y, X
-
-
-@pytest.mark.parametrize("n_timepoints", N_TIMEPOINTS)
-@pytest.mark.parametrize("n_variables", N_VARIABLES)
-@pytest.mark.parametrize("window_length", TEST_WINDOW_LENGTHS)
-@pytest.mark.parametrize("fh", TEST_OOS_FHS)
-def test_sliding_window_tranform_tabular(n_timepoints, window_length, n_variables, fh):
-    y, X = _make_y_X(n_timepoints=n_timepoints, n_variables=n_variables)
-    fh = check_fh(fh, enforce_relative=True)
-    fh_max = fh[-1]
-    effective_window_length = window_length + fh_max - 1
-
-    yt, Xt = _sliding_window_transform(
-        y, window_length=window_length, fh=fh, X=X, scitype="tabular-regressor"
-    )
-    assert yt.shape == (n_timepoints - effective_window_length, len(fh))
-
-    # Check y values for first step in fh.
-    actual = yt[:, 0]
-    start = window_length + fh[0] - 1
-    end = start + n_timepoints - window_length - fh_max + 1
-    expected = y[np.arange(start, end)]
-    np.testing.assert_array_equal(actual, expected)
-
-    # The transformed Xt array contains lagged values for each variable, excluding the
-    # n_variables + 1 contemporaneous values for the exogenous variables.
-    # assert Xt.shape == (yt.shape[0], (window_length * n_variables) + n_variables - 1)
-    assert Xt.shape == (yt.shape[0], window_length * n_variables)
-    assert np.all(Xt < yt[:, [0]])
-
-
-@pytest.mark.parametrize("n_timepoints", N_TIMEPOINTS)
-@pytest.mark.parametrize("n_variables", N_VARIABLES)
-@pytest.mark.parametrize("window_length", TEST_WINDOW_LENGTHS)
-@pytest.mark.parametrize("fh", TEST_OOS_FHS)
-def test_sliding_window_tranform_panel(n_timepoints, window_length, n_variables, fh):
-    y, X = _make_y_X(n_timepoints=n_timepoints, n_variables=n_variables)
-    fh = check_fh(fh, enforce_relative=True)
-    fh_max = fh[-1]
-    effective_window_length = window_length + fh_max - 1
-
-    yt, Xt = _sliding_window_transform(
-        y, window_length=window_length, X=X, fh=fh, scitype="time-series-regressor"
-    )
-    assert yt.shape == (n_timepoints - effective_window_length, len(fh))
-
-    # Check y values.
-    actual = yt[:, 0]
-    start = window_length + fh[0] - 1
-    end = start + n_timepoints - window_length - fh_max + 1
-    expected = y[np.arange(start, end)]
-    np.testing.assert_array_equal(actual, expected)
-
-    # Given the input data, all of the value in the transformed Xt array should be
-    # smaller than the transformed yt target array.
-    assert Xt.shape == (yt.shape[0], n_variables, window_length)
-    assert np.all(Xt < yt[:, np.newaxis, [0]])
-
-
-def test_sliding_window_transform_explicit():
-    """
-    testing with explicitly written down expected outputs
-    intended to help future contributors understand the transformation
-    """
-    y = pd.Series(np.arange(9))
-    X = pd.concat([y + 100, y + 200], axis=1)
-    fh = ForecastingHorizon([1, 3], is_relative=True)
-    window_length = 2
-
-    yt_actual, Xt_tabular_actual = _sliding_window_transform(y, window_length, fh, X)
-    _, Xt_time_series_actual = _sliding_window_transform(
-        y, window_length, fh, X, scitype="time-series-regressor"
-    )
-
-    yt_expected = np.array([[2.0, 4.0], [3.0, 5.0], [4.0, 6.0], [5.0, 7.0], [6.0, 8.0]])
-
-    Xt_tabular_expected = np.array(
-        [
-            [0.0, 1.0, 100.0, 101.0, 200.0, 201.0],
-            [1.0, 2.0, 101.0, 102.0, 201.0, 202.0],
-            [2.0, 3.0, 102.0, 103.0, 202.0, 203.0],
-            [3.0, 4.0, 103.0, 104.0, 203.0, 204.0],
-            [4.0, 5.0, 104.0, 105.0, 204.0, 205.0],
-        ]
-    )
-
-    Xt_time_series_expected = np.array(
-        [
-            [[0.0, 1.0], [100.0, 101.0], [200.0, 201.0]],
-            [[1.0, 2.0], [101.0, 102.0], [201.0, 202.0]],
-            [[2.0, 3.0], [102.0, 103.0], [202.0, 203.0]],
-            [[3.0, 4.0], [103.0, 104.0], [203.0, 204.0]],
-            [[4.0, 5.0], [104.0, 105.0], [204.0, 205.0]],
-        ]
-    )
-
-    np.testing.assert_array_equal(yt_actual, yt_expected)
-    np.testing.assert_array_equal(Xt_tabular_actual, Xt_tabular_expected)
-    np.testing.assert_array_equal(Xt_time_series_actual, Xt_time_series_expected)
-
-
-def _make_y(start, end, method="linear-trend", slope=1):
-    # generate test data
-    if method == "linear-trend":
-        y = np.arange(start, end) * slope
-    else:
-        raise ValueError("`method` not understood")
-    return y
-
-
-@pytest.mark.parametrize("fh", TEST_OOS_FHS)
-@pytest.mark.parametrize("window_length", TEST_WINDOW_LENGTHS)
-@pytest.mark.parametrize("strategy", ["recursive", "direct", "multioutput"])
-@pytest.mark.parametrize(
-    "regressor, scitype",
-    [
-        (LinearRegression(), "tabular-regressor"),
-        (make_pipeline(Tabularizer(), LinearRegression()), "time-series-regressor"),
-    ],
-)
-@pytest.mark.parametrize(
-    "method, slope",
-    [
-        ("linear-trend", 1),
-        ("linear-trend", -3),
-        ("linear-trend", 0),  # constant
-    ],
-)
-def test_linear_extrapolation(
-    fh, window_length, strategy, method, slope, regressor, scitype
-):
-    n_timepoints = 13
-    y = _make_y(0, n_timepoints, method=method, slope=slope)
-    y = pd.Series(y)
-    fh = check_fh(fh)
-
-    forecaster = make_reduction(
-        regressor, scitype=scitype, window_length=window_length, strategy=strategy
-    )
-    forecaster.fit(y, fh=fh)
-    actual = forecaster.predict()
-
-    end = n_timepoints + max(fh) + 1
-    expected = _make_y(n_timepoints, end, method=method, slope=slope)[fh.to_indexer()]
-    np.testing.assert_almost_equal(actual, expected)
-
-
-@pytest.mark.parametrize("fh", [1, 3, 5])
-@pytest.mark.parametrize("window_length", TEST_WINDOW_LENGTHS)
-@pytest.mark.parametrize("strategy", ["recursive", "direct", "multioutput"])
-@pytest.mark.parametrize("scitype", ["time-series-regressor", "tabular-regressor"])
-def test_dummy_regressor_mean_prediction(fh, window_length, strategy, scitype):
-    # The DummyRegressor ignores the input feature data X, hence we can use it for
-    # testing reduction from forecasting to both tabular and time series regression.
-    # The DummyRegressor also supports the 'multioutput' strategy.
-    y, X = make_forecasting_problem(make_X=True)
-    fh = check_fh(fh)
-    y_train, y_test, X_train, X_test = temporal_train_test_split(y, X, fh=fh)
-
-    regressor = DummyRegressor(strategy="mean")
-    forecaster = make_reduction(
-        regressor, scitype=scitype, window_length=window_length, strategy=strategy
-    )
-    forecaster.fit(y_train, X_train, fh=fh)
-    actual = forecaster.predict(X=X_test)
-
-    if strategy == "recursive":
-        # For the recursive strategy, we always use the first-step ahead as the
-        # target vector in the regression problem during training, regardless of the
-        # actual forecasting horizon.
-        effective_window_length = window_length
-    else:
-        # For the other strategies, we split the data taking into account the steps
-        # ahead we want to predict.
-        effective_window_length = window_length + max(fh) - 1
-
-    # In the sliding-window transformation, the first values of the target series
-    # make up the first window and are not used in the transformed target vector. So
-    # the expected result should be the mean of the remaining values.
-    expected = np.mean(y_train[effective_window_length:])
-    np.testing.assert_array_almost_equal(actual, expected)
-
-
-_REGISTRY = [
-    ("tabular-regressor", "direct", DirectTabularRegressionForecaster),
-    ("tabular-regressor", "recursive", RecursiveTabularRegressionForecaster),
-    ("tabular-regressor", "multioutput", MultioutputTabularRegressionForecaster),
-    ("time-series-regressor", "direct", DirectTimeSeriesRegressionForecaster),
-    ("time-series-regressor", "recursive", RecursiveTimeSeriesRegressionForecaster),
-    ("time-series-regressor", "multioutput", MultioutputTimeSeriesRegressionForecaster),
-]
-
-
-class _Recorder:
-    # Helper class to record given data for later inspection.
-    def fit(self, X, y):
-        self.X_fit = X
-        self.y_fit = y
-        return self
-
-    def predict(self, X):
-        self.X_pred = X
-        return np.ones(1)
-
-
-class _TestTabularRegressor(BaseEstimator, RegressorMixin, _Recorder):
-    pass
-
-
-class _TestTimeSeriesRegressor(_Recorder, BaseRegressor):
-    pass
-
-
-@pytest.mark.parametrize(
-    "estimator", [_TestTabularRegressor(), _TestTimeSeriesRegressor()]
-)
-@pytest.mark.parametrize("window_length", TEST_WINDOW_LENGTHS)
-@pytest.mark.parametrize("strategy", ["recursive", "direct", "multioutput"])
-def test_consistent_data_passing_to_component_estimators_in_fit_and_predict(
-    estimator, window_length, strategy
-):
-    # We generate data that represents time points in its values, i.e. an array of
-    # values that increase in unit steps for each time point.
-    n_variables = 3
-    n_timepoints = 10
-    y, X = _make_y_X(n_timepoints, n_variables)
-    y_train, y_test, X_train, X_test = temporal_train_test_split(y, X, fh=FH)
-
-    forecaster = make_reduction(
-        estimator, strategy=strategy, window_length=window_length
-    )
-    forecaster.fit(y_train, X_train, FH)
-    forecaster.predict(X=X_test)
-
-    # Get recorded data.
-    if strategy == "direct":
-        estimator_ = forecaster.estimators_[0]
-    else:
-        estimator_ = forecaster.estimator_
-
-    X_fit = estimator_.X_fit
-    y_fit = estimator_.y_fit
-    X_pred = estimator_.X_pred
-
-    # Format feature data into 3d array if the data is not in that format already.
-    X_fit = X_fit.reshape(X_fit.shape[0], n_variables, -1)
-    X_pred = X_pred.reshape(X_pred.shape[0], n_variables, -1)
-
-    # Format target data into 2d array.
-    y_fit = y_fit.reshape(y_fit.shape[0], -1)
-
-    # Check that both fit and predict data have unit steps between them.
-    assert np.allclose(np.diff(X_fit), 1)
-    assert np.allclose(np.diff(X_pred), 1)
-
-    # Check that predict data is a step ahead from last row in fit data.
-    np.testing.assert_array_equal(X_pred, X_fit[[-1]] + 1)
-
-    # Check that y values are further ahead than X values.
-    assert np.all(X_fit < y_fit[:, np.newaxis, :])
-
-
-@pytest.mark.parametrize("scitype, strategy, klass", _REGISTRY)
-@pytest.mark.parametrize("window_length", TEST_WINDOW_LENGTHS)
-def test_make_reduction_construct_instance(scitype, strategy, klass, window_length):
-    estimator = DummyRegressor()
-    forecaster = make_reduction(
-        estimator, window_length=window_length, scitype=scitype, strategy=strategy
-    )
-    assert isinstance(forecaster, klass)
-    assert forecaster.get_params()["window_length"] == window_length
-
-
-@pytest.mark.parametrize(
-    "estimator, scitype",
-    [
-        (LinearRegression(), "tabular-regressor"),
-        (TimeSeriesForestRegressor(), "time-series-regressor"),
-    ],
-)
-def test_make_reduction_infer_scitype(estimator, scitype):
-    forecaster = make_reduction(estimator, scitype="infer")
-    assert forecaster._estimator_scitype == scitype
-
-
-def test_make_reduction_infer_scitype_raises_error():
-    # The scitype of pipeline cannot be inferred here, as it may be used together
-    # with a tabular or time series regressor.
-    estimator = make_pipeline(Tabularizer(), LinearRegression())
-    with pytest.raises(ValueError):
-        make_reduction(estimator, scitype="infer")
-
-
-@pytest.mark.parametrize("fh", TEST_OOS_FHS)
-def test_multioutput_direct_equivalence_tabular_linear_regression(fh):
-    # multioutput and direct strategies with linear regression
-    # regressor should produce same predictions
-    y, X = make_forecasting_problem(make_X=True)
-    y_train, y_test, X_train, X_test = temporal_train_test_split(y, X, fh=fh)
-
-    estimator = LinearRegression()
-    direct = make_reduction(estimator, strategy="direct")
-    multioutput = make_reduction(estimator, strategy="multioutput")
-
-    y_pred_direct = direct.fit(y_train, X_train, fh=fh).predict(fh, X_test)
-    y_pred_multioutput = multioutput.fit(y_train, X_train, fh=fh).predict(fh, X_test)
-
-    np.testing.assert_array_almost_equal(
-        y_pred_direct.to_numpy(), y_pred_multioutput.to_numpy()
-    )
->>>>>>> 36e54035
+    np.testing.assert_almost_equal(actual, expected)