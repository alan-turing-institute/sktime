#!/usr/bin/env python3 -u
# coding: utf-8
# copyright: sktime developers, BSD-3-Clause License (see LICENSE file)

__author__ = "Markus Löning"

import numpy as np
import pandas as pd
import pytest
from sktime.forecasting.naive import NaiveForecaster
from sktime.forecasting.tests import TEST_OOS_FHS
from sktime.forecasting.tests import TEST_SPS
from sktime.forecasting.tests import TEST_WINDOW_LENGTHS
from sktime.utils.validation.forecasting import check_fh

n_timepoints = 30
n_train = 20
s = pd.Series(np.arange(n_timepoints))
y_train = s.iloc[:n_train]
y_test = s.iloc[n_train:]


@pytest.mark.parametrize("fh", TEST_OOS_FHS)
def test_strategy_last(fh):
    f = NaiveForecaster(strategy="last")
    f.fit(y_train)
    y_pred = f.predict(fh)
    expected = np.repeat(y_train.iloc[-1], len(f.fh))
    np.testing.assert_array_equal(y_pred, expected)


@pytest.mark.parametrize("fh", TEST_OOS_FHS)
@pytest.mark.parametrize("window_length", TEST_WINDOW_LENGTHS)
def test_strategy_mean(fh, window_length):
    f = NaiveForecaster(strategy="mean", window_length=window_length)
    f.fit(y_train)
    y_pred = f.predict(fh)

    if window_length is None:
        window_length = len(y_train)

    expected = np.repeat(y_train.iloc[-window_length:].mean(), len(f.fh))
    np.testing.assert_array_equal(y_pred, expected)


@pytest.mark.parametrize("fh", TEST_OOS_FHS)
@pytest.mark.parametrize("sp", TEST_SPS)
def test_strategy_seasonal_last(fh, sp):
    f = NaiveForecaster(strategy="last", sp=sp)
    f.fit(y_train)
    y_pred = f.predict(fh)

    # check predicted index
    np.testing.assert_array_equal(y_train.index[-1] + check_fh(fh),
                                  y_pred.index)
    # check values
    fh = check_fh(fh)  # get well formatted fh
    reps = np.int(np.ceil(max(fh) / sp))
    expected = np.tile(y_train.iloc[-sp:], reps=reps)[fh - 1]
    np.testing.assert_array_equal(y_pred, expected)


@pytest.mark.parametrize("fh", TEST_OOS_FHS)
@pytest.mark.parametrize("sp", TEST_SPS)
@pytest.mark.parametrize("window_length", [*TEST_WINDOW_LENGTHS, None])
def test_strategy_seasonal_mean(fh, sp, window_length):
    if ((window_length is not None and window_length > sp) or
            (window_length is None)):
        f = NaiveForecaster(strategy="mean", sp=sp,
                            window_length=window_length)
        f.fit(y_train)
        y_pred = f.predict(fh)

        # check predicted index
        np.testing.assert_array_equal(y_train.index[-1] + check_fh(fh),
                                      y_pred.index)

        if window_length is None:
            window_length = len(y_train)

        # check values
        fh = check_fh(fh)  # get well formatted fh
        reps = np.int(np.ceil(max(fh) / sp))
<<<<<<< HEAD
        window = y_train.iloc[-window_length:]

        for i in range(sp):
            window.at[window[window.index % sp == i].index[-1]] = \
                window[window.index % sp == i].mean()

        expected = np.tile(window.iloc[-sp:].to_numpy(), reps=reps)[fh - 1]
        np.testing.assert_array_equal(y_pred, expected)

@pytest.mark.parametrize("fh", TEST_OOS_FHS)
@pytest.mark.parametrize("window_length", TEST_WINDOW_LENGTHS)
def test_strategy_drift(fh, window_length):
    f = NaiveForecaster(strategy="drift", window_length=window_length)
    f.fit(y_train)
    y_pred = f.predict(fh)

    if window_length is None:
        window_length = len(y_train)

    window_length = y_train.iloc[-window_length:]
    drift = np.mean(np.diff(window_length))

    # get well formatted fh values
    fh = check_fh(fh)
    last_window = np.arange(window_length[-1],
                            window_length[-1] + \
                            drift * (max(fh) + 1),
                            drift)
    expected = last_window[fh - 1]
    np.testing.assert_array_equal(y_pred, expected)
=======
        last_window = y_train.iloc[-window_length:].values.astype(float)
        last_window = np.pad(last_window,
                             (0, sp - len(last_window) % sp),
                             'constant',
                             constant_values=(-1))

        last_window = last_window.reshape(np.int(np.
                                                 ceil(len(last_window) /
                                                      sp)),
                                          sp)
        indices = np.where(last_window == -1)[-1]
        last_window[-1][indices] = \
            (last_window.sum(axis=0)[indices] +
             1) / (last_window.shape[-1] - 1)
        last_window = last_window.mean(axis=0)

        expected = np.tile(last_window, reps=reps)[fh - 1]
        np.testing.assert_array_equal(y_pred, expected)
>>>>>>> 0177fdff
<|MERGE_RESOLUTION|>--- conflicted
+++ resolved
@@ -81,14 +81,23 @@
         # check values
         fh = check_fh(fh)  # get well formatted fh
         reps = np.int(np.ceil(max(fh) / sp))
-<<<<<<< HEAD
-        window = y_train.iloc[-window_length:]
+        last_window = y_train.iloc[-window_length:].values.astype(float)
+        last_window = np.pad(last_window,
+                             (0, sp - len(last_window) % sp),
+                             'constant',
+                             constant_values=(-1))
 
-        for i in range(sp):
-            window.at[window[window.index % sp == i].index[-1]] = \
-                window[window.index % sp == i].mean()
+        last_window = last_window.reshape(np.int(np.
+                                                 ceil(len(last_window) /
+                                                      sp)),
+                                          sp)
+        indices = np.where(last_window == -1)[-1]
+        last_window[-1][indices] = \
+            (last_window.sum(axis=0)[indices] +
+             1) / (last_window.shape[-1] - 1)
+        last_window = last_window.mean(axis=0)
 
-        expected = np.tile(window.iloc[-sp:].to_numpy(), reps=reps)[fh - 1]
+        expected = np.tile(last_window, reps=reps)[fh - 1]
         np.testing.assert_array_equal(y_pred, expected)
 
 @pytest.mark.parametrize("fh", TEST_OOS_FHS)
@@ -112,23 +121,3 @@
                             drift)
     expected = last_window[fh - 1]
     np.testing.assert_array_equal(y_pred, expected)
-=======
-        last_window = y_train.iloc[-window_length:].values.astype(float)
-        last_window = np.pad(last_window,
-                             (0, sp - len(last_window) % sp),
-                             'constant',
-                             constant_values=(-1))
-
-        last_window = last_window.reshape(np.int(np.
-                                                 ceil(len(last_window) /
-                                                      sp)),
-                                          sp)
-        indices = np.where(last_window == -1)[-1]
-        last_window[-1][indices] = \
-            (last_window.sum(axis=0)[indices] +
-             1) / (last_window.shape[-1] - 1)
-        last_window = last_window.mean(axis=0)
-
-        expected = np.tile(last_window, reps=reps)[fh - 1]
-        np.testing.assert_array_equal(y_pred, expected)
->>>>>>> 0177fdff
