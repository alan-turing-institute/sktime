--- conflicted
+++ resolved
@@ -1,13 +1,6 @@
 #!/usr/bin/env python3 -u
 # coding: utf-8
-<<<<<<< HEAD
-<<<<<<< HEAD
-=======
 # copyright: sktime developers, BSD-3-Clause License (see LICENSE file)
->>>>>>> 67c56be8b1e838f2628df829946f795b7dba9aed
-=======
-# copyright: sktime developers, BSD-3-Clause License (see LICENSE file)
->>>>>>> f29b45e0
 
 __author__ = ["Markus Löning"]
 __all__ = [
@@ -18,13 +11,6 @@
 from sklearn.linear_model import LinearRegression
 from sklearn.pipeline import make_pipeline
 from sklearn.preprocessing import PolynomialFeatures
-<<<<<<< HEAD
-<<<<<<< HEAD
-from sktime.forecasting.base._sktime import OptionalForecastingHorizonMixin, BaseSktimeForecaster, DEFAULT_ALPHA
-
-
-class PolynomialTrendForecaster(OptionalForecastingHorizonMixin, BaseSktimeForecaster):
-=======
 from sktime.forecasting.base._sktime import BaseSktimeForecaster
 from sktime.forecasting.base._sktime import DEFAULT_ALPHA
 from sktime.forecasting.base._sktime import OptionalForecastingHorizonMixin
@@ -32,16 +18,6 @@
 
 class PolynomialTrendForecaster(OptionalForecastingHorizonMixin,
                                 BaseSktimeForecaster):
->>>>>>> 67c56be8b1e838f2628df829946f795b7dba9aed
-=======
-from sktime.forecasting.base._sktime import BaseSktimeForecaster
-from sktime.forecasting.base._sktime import DEFAULT_ALPHA
-from sktime.forecasting.base._sktime import OptionalForecastingHorizonMixin
-
-
-class PolynomialTrendForecaster(OptionalForecastingHorizonMixin,
-                                BaseSktimeForecaster):
->>>>>>> f29b45e0
 
     def __init__(self, regressor=None, degree=1, with_intercept=True):
         self.regressor = regressor
@@ -70,14 +46,6 @@
         self._set_oh(y_train)
         self._set_fh(fh)
 
-<<<<<<< HEAD
-<<<<<<< HEAD
-        # for default regressor, set fit_intercept=False as we generate a dummy variable in polynomial features
-        r = self.regressor if self.regressor is not None else LinearRegression(fit_intercept=False)  #
-        self.regressor_ = make_pipeline(PolynomialFeatures(degree=self.degree, include_bias=self.with_intercept), r)
-=======
-=======
->>>>>>> f29b45e0
         # for default regressor, set fit_intercept=False as we generate a
         # dummy variable in polynomial features
         r = self.regressor if self.regressor is not None else LinearRegression(
@@ -86,26 +54,13 @@
             degree=self.degree,
             include_bias=self.with_intercept),
             r)
-<<<<<<< HEAD
->>>>>>> 67c56be8b1e838f2628df829946f795b7dba9aed
-=======
->>>>>>> f29b45e0
         x = y_train.index.values.reshape(-1, 1)
         self.regressor_.fit(x, y_train.values)
         self._is_fitted = True
         return self
 
-<<<<<<< HEAD
-<<<<<<< HEAD
-    def predict(self, fh=None, X=None, return_pred_int=False, alpha=DEFAULT_ALPHA):
-=======
     def predict(self, fh=None, X=None, return_pred_int=False,
                 alpha=DEFAULT_ALPHA):
->>>>>>> 67c56be8b1e838f2628df829946f795b7dba9aed
-=======
-    def predict(self, fh=None, X=None, return_pred_int=False,
-                alpha=DEFAULT_ALPHA):
->>>>>>> f29b45e0
         """Make forecasts
 
         Parameters
