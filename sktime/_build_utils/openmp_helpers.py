--- conflicted
+++ resolved
@@ -131,17 +131,8 @@
           mode and their `n_jobs` parameter will have no effect anymore.
           
         - See sktime advanced installation instructions for more info: 
-<<<<<<< HEAD
-<<<<<<< HEAD
-                https://alan-turing-institute.github.io/sktime/installation.html
-=======
                 https://alan-turing-institute.github.io/sktime/installation
                 .html
->>>>>>> 67c56be8b1e838f2628df829946f795b7dba9aed
-=======
-                https://alan-turing-institute.github.io/sktime/installation
-                .html
->>>>>>> f29b45e0
                             ***
         """)
 
