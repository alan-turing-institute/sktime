import numpy as np
from scipy.spatial.distance import cdist
from scipy import stats
from sklearn.base import TransformerMixin, BaseEstimator
from sklearn.metrics import accuracy_score, make_scorer
from sklearn.model_selection import RandomizedSearchCV
from sklearn.svm import SVC
from sklearn.utils import check_random_state
from sktime.classifiers import proximity
from sktime.classifiers.base import BaseClassifier
from sktime.classifiers.proximity import dtw_distance_measure_getter
from sklearn.metrics import accuracy_score
from sktime.distances.elastic_cython import wdtw_distance, ddtw_distance, wddtw_distance, msm_distance, lcss_distance, \
    erp_distance, dtw_distance, twe_distance
from sktime.model_selection import GridSearchCV
from sktime.pipeline import Pipeline
from sktime.transformers.pandas_to_numpy import PandasToNumpy
import pandas as pd

def unpack_series(ts):
    if isinstance(ts, pd.Series): ts = ts.values
    ts = np.reshape(ts, (ts.shape[0], 1))
    return ts

#Kernels for dtw distance
def dtw_pairs(s1,s2,sigma,w):
    s1 = unpack_series(s1)
    s2 = unpack_series(s2)
    dist = dtw_distance(s1, s2, w)
    return np.exp(-(dist**2) / (sigma**2))


def dtw_kernel(X,Y,sigma,w):
    M=cdist(X,Y,metric=dtw_pairs,sigma=sigma,w=w)
    return M

#Kernels for wdtw distance
def wdtw_pairs(s1,s2,sigma,g):
    s1 = unpack_series(s1)
    s2 = unpack_series(s2)
    dist = wdtw_distance(s1, s2, g)
    return np.exp(-(dist**2) / (sigma**2))


def wdtw_kernel(X,Y,sigma,g):
    M=cdist(X,Y,metric=wdtw_pairs,sigma=sigma,g=g)
    return M


#Kernels for ddtw distance
def ddtw_pairs(s1,s2,sigma,w):
    s1 = unpack_series(s1)
    s2 = unpack_series(s2)
    dist = ddtw_distance(s1, s2, w)
    return np.exp(-(dist**2) / (sigma**2))


def ddtw_kernel(X,Y,sigma,w):
    M=cdist(X,Y,metric=ddtw_pairs,sigma=sigma,w=w)
    return M


#Kernels for wddtw distance
def wddtw_pairs(s1,s2,sigma,g):
    s1 = unpack_series(s1)
    s2 = unpack_series(s2)
    dist = wddtw_distance(s1, s2, g)
    return np.exp(-(dist**2) / (sigma**2))


def wddtw_kernel(X,Y,sigma,g):
    M=cdist(X,Y,metric=wddtw_pairs,sigma=sigma,g=g)
    return M


#Kernels for msm distance
def msm_pairs(s1,s2,sigma,c):
    s1 = unpack_series(s1)
    s2 = unpack_series(s2)
    dist = msm_distance(s1, s2,c)
    return np.exp(-(dist**2) / (sigma**2))


def msm_kernel(X,Y,sigma,c):
    M=cdist(X,Y,metric=msm_pairs,sigma=sigma,c=c)
    return M


#Kernels for lcss distance
def lcss_pairs(s1,s2,sigma, delta, epsilon):
    s1 = unpack_series(s1)
    s2 = unpack_series(s2)
    dist = lcss_distance(s1, s2,delta, epsilon)
    return np.exp(-(dist**2) / (sigma**2))


def lcss_kernel(X,Y,sigma,delta, epsilon):
    M=cdist(X,Y,metric=lcss_pairs,sigma=sigma, delta=delta, epsilon=epsilon)
    return M


#Kernels for erp distance
def erp_pairs(s1,s2,sigma, band_size, g):
    s1 = unpack_series(s1)
    s2 = unpack_series(s2)
    dist = erp_distance(s1, s2,band_size, g)
    return np.exp(-(dist**2) / (sigma**2))


def erp_kernel(X,Y,sigma, band_size, g):
    M=cdist(X,Y,metric=erp_pairs,sigma=sigma,band_size=band_size, g=g)
    return M

#Kernels for twe distance
def twe_pairs(s1, s2, sigma, penalty, stiffness):
    s1 = unpack_series(s1)
    s2 = unpack_series(s2)
    dist = twe_distance(s1, s2,penalty, stiffness)
    return np.exp(-(dist**2) / (sigma**2))

def twe_kernel(X, Y, sigma, penalty, stiffness):
    M=cdist(X, Y, metric=twe_pairs, sigma=sigma, penalty=penalty, stiffness=stiffness)
    return M


class Kernel(BaseEstimator, TransformerMixin):
    def __init__(self,
                 sigma=1.0,
                 distance_measure = None,
                 **distance_measure_parameters,
                 ):
        self.sigma = sigma
        self.distance_measure_parameters = distance_measure_parameters
        self.distance_measure = distance_measure

    def distance(self, s1, s2):
        s1 = unpack_series(s1)
        s2 = unpack_series(s2)
        dist = twe_distance(s1, s2, **self.distance_measure_parameters)
        return np.exp(-(dist**2) / (self.sigma ** 2))


    def transform(self, X, y=None):
        kernel = cdist(X, X, metric=self.distance)
        return kernel

class DtwKernel(BaseEstimator, TransformerMixin):
    def __init__(self, sigma=1.0, w=0):
        super(DtwKernel, self).__init__()
        self.sigma = sigma
        self.w = w
        self.X_train_ = None

    def transform(self, X, y=None):
        return dtw_kernel(X, self.X_train_, sigma=self.sigma, w=self.w)

<<<<<<< HEAD
    def fit(self,X,y):
        return self

=======
    def fit(self, X, y=None, **fit_params):
        self.X_train_ = X
        return self
>>>>>>> 1ea6f49a

class WdtwKernel(BaseEstimator,TransformerMixin):
    def __init__(self, sigma=1.0, g=0):
        super(WdtwKernel,self).__init__()
        self.sigma = sigma
        self.g = g

    def transform(self, X):
        return wdtw_kernel(X, X, sigma=self.sigma, g=self.g)

    def fit(self,X,y):
        return self

#Class for ddtw distance kernel
class DdtwKernel(BaseEstimator,TransformerMixin):
    def __init__(self, sigma=1.0, w=0):
        super(DdtwKernel,self).__init__()
        self.sigma = sigma
        self.w = w

    def transform(self, X):
        return ddtw_kernel(X, X, sigma=self.sigma, w=self.w)

    def fit(self,X,y):
        return self

#Class for wddtw distance kernel
class WddtwKernel(BaseEstimator,TransformerMixin):
    def __init__(self, sigma=1.0, g=0):
        super(WddtwKernel,self).__init__()
        self.sigma = sigma
        self.g = g

    def transform(self, X):
        return wddtw_kernel(X, X, sigma=self.sigma, g=self.g)

    def fit(self,X,y):
        return self


#Class for msm distance kernel
class MsmKernel(BaseEstimator,TransformerMixin):
    def __init__(self, sigma=1.0, c=0):
        super(MsmKernel,self).__init__()
        self.sigma = sigma
        self.c = c

    def transform(self, X):
        return msm_kernel(X, X, sigma=self.sigma, c=self.c)

    def fit(self,X,y):
        return self

#Class for lcss distance kernel
class LcssKernel(BaseEstimator,TransformerMixin):
    def __init__(self, sigma=1.0, delta= 1, epsilon=0):
        super(LcssKernel,self).__init__()
        self.sigma = sigma
        self.epsilon = epsilon
        self.delta = delta

    def transform(self, X):
        return lcss_kernel(X, X, sigma=self.sigma, delta= self.delta, epsilon=self.epsilon)

    def fit(self,X,y):
        return self


#Class for erp distance kernel
class ErpKernel(BaseEstimator,TransformerMixin):
    def __init__(self, sigma=1.0, band_size=5,g=0.5):
        super(ErpKernel,self).__init__()
        self.sigma = sigma
        self.band_size = band_size
        self.g = g

    def transform(self, X):
        return erp_kernel(X, X, sigma=self.sigma, band_size= self.band_size, g=self.g)

    def fit(self,X,y):
        return self


#Class for twe distance kernel
class TweKernel(BaseEstimator,TransformerMixin):
    def __init__(self, sigma=1.0, penalty=0,stiffness=1):
        super(TweKernel,self).__init__()
        self.sigma = sigma
        self.penalty = penalty
        self.stiffness = stiffness

    def transform(self, X):
        return twe_kernel(X, X, sigma=self.sigma, penalty= self.penalty, stiffness=self.stiffness)

    def fit(self,X,y):
        return self




class DtwSvm(BaseClassifier):

    def __init__(self,
                 random_state = None,
                 verbosity = 0,
                 n_jobs = 1,
                 n_iter = 100,
                 ):
        self.random_state = random_state
        self.verbosity = verbosity
        self.n_jobs = n_jobs
        self.n_iter = n_iter
        self.model = None

    def fit(self, X, y):
        self.random_state = check_random_state(self.random_state)
        distance_measure_space = proximity.dtw_distance_measure_getter(X)
        del distance_measure_space['distance_measure']
        pipe = Pipeline([
            ('conv', PandasToNumpy()),
            ('dk', DtwKernel()),
            ('svm', SVC(probability=True)),
        ])
        cv_params = {}
        for k, v in distance_measure_space.items():
            cv_params['dk__' + k] = v
        cv_params = {
            **cv_params,
            'dk__sigma': stats.expon(scale=.1),
            'svm__kernel': ['precomputed'],
            'svm__C': stats.expon(scale=100)
        }
        self.model = RandomizedSearchCV(pipe,
                                    cv_params,
                                    scoring=make_scorer(accuracy_score),
                                    n_jobs=self.n_jobs,
                                    n_iter=self.n_iter,
                                    verbose=self.verbosity,
                                    random_state=self.random_state,
                                    )
        self.model.fit(X, y)
        return self

    def predict_proba(self, X):
        return self.model.predict_proba(X)







def WdtwSvm():
#wdtw kernel parameter estimation
    pipe = Pipeline([
        ('conv', PandasToNumpy()),
        ('dk', WdtwKernel()),
        ('svm', SVC()),
    ])

    # cv_params = dict([
    #     ('dk__sigma', [0.01,0.1,1,10,100]),
    #     ('dk__g', [0.01,0.1,0,10,100]),
    #     ('svm__kernel', ['precomputed']),
    #     ('svm__C', [0.01,0.1,1,10,100])
    # ])

    cv_params_random = dict([
        ('dk__sigma', stats.expon(scale=.1)),
        ('dk__g', [0.01,0.1,0,10,100]),
        ('svm__kernel', ['precomputed']),
        ('svm__C', stats.expon(scale=100))
    ])

    # To test if it works
    cv_params = dict([
        ('dk__sigma', [0.01]),
        ('dk__g', [0.01]),
        ('svm__kernel', ['precomputed']),
        ('svm__C', [0.01])
    ])

    model = GridSearchCV(pipe, cv_params, cv=5, verbose=1, n_jobs=-1)
    model_rand =  RandomizedSearchCV(pipe, cv_params_random, n_iter=100, cv=5, verbose=1, n_jobs=-1)
    return model



def DdtwSvm():
#ddtw kernel parameter estimation
    pipe = Pipeline([
        ('conv', PandasToNumpy()),
        ('dk', DdtwKernel()),
        ('svm', SVC()),
    ])

    # cv_params = dict([
    #     ('dk__sigma', [0.01,0.1,1,10,100]),
    #     ('dk__w', [-1,0.01,0.1,0.2,0.4]),
    #     ('svm__kernel', ['precomputed']),
    #     ('svm__C', [0.01,0.1,1,10,100])
    # ])

    cv_params_random = dict([
        ('dk__sigma', stats.expon(scale=.1)),
        ('dk__w', [-1,0.01,0.1,0.2,0.4]),
        ('svm__kernel', ['precomputed']),
        ('svm__C', stats.expon(scale=100))
    ])

    # To test if it works
    cv_params = dict([
        ('dk__sigma', [0.01]),
        ('dk__w', [-1]),
        ('svm__kernel', ['precomputed']),
        ('svm__C', [0.01])
    ])


    model = GridSearchCV(pipe, cv_params, cv=5, verbose=1, n_jobs=-1)
    model_rand = RandomizedSearchCV(pipe, cv_params_random, n_iter=100, cv=5, verbose=1, n_jobs=-1)

    return model


def WddtwSmv():
#wddtw kernel parameter estimation
    pipe = Pipeline([
        ('conv', PandasToNumpy()),
        ('dk', WdtwKernel()),
        ('svm', SVC()),
    ])

    # cv_params = dict([
    #     ('dk__sigma', [0.01,0.1,1,10,100]),
    #     ('dk__g', [0.01,0.1,0,10,100]),
    #     ('svm__kernel', ['precomputed']),
    #     ('svm__C', [0.01,0.1,1,10,100])
    # ])

    cv_params_random = dict([
        ('dk__sigma', stats.expon(scale=.1)),
        ('dk__g', [0.01,0.1,0,10,100]),
        ('svm__kernel', ['precomputed']),
        ('svm__C', stats.expon(scale=100))
    ])

    # To test if it works
    cv_params = dict([
        ('dk__sigma', [0.01]),
        ('dk__g', [0.01]),
        ('svm__kernel', ['precomputed']),
        ('svm__C', [0.01])
    ])



    model = GridSearchCV(pipe, cv_params, cv=5, verbose=1, n_jobs=-1)
    model_rand = RandomizedSearchCV(pipe, cv_params_random, n_iter=100, cv=5, verbose=1, n_jobs=-1)

    return model




def MsmSvm():
#msm kernel parameter estimation
    pipe = Pipeline([
        ('conv', PandasToNumpy()),
        ('dk', MsmKernel()),
        ('svm', SVC()),
    ])

    # cv_params = dict([
    #     ('dk__sigma', [0.01,0.1,1,10,100]),
    #     ('dk__c', [0.01, 0.1, 1, 10, 100]),
    #     ('svm__kernel', ['precomputed']),
    #     ('svm__C', [0.01,0.1,1,10,100])
    # ])

    cv_params_random = dict([
        ('dk__sigma', stats.expon(scale=.1)),
        ('dk__c', [0.01, 0.1, 1, 10, 100]),
        ('svm__kernel', ['precomputed']),
        ('svm__C', stats.expon(scale=100))
    ])

    # To test if it works
    cv_params = dict([
        ('dk__sigma', [0.01]),
        ('dk__c', [0.01]),
        ('svm__kernel', ['precomputed']),
        ('svm__C', [0.01])
    ])



    model = GridSearchCV(pipe, cv_params, cv=5, verbose=1, n_jobs=-1)
    model_rand = RandomizedSearchCV(pipe, cv_params_random, n_iter=100, cv=5, verbose=1,  n_jobs=-1)
    return model



def LcssSvm():

    # lcss kernel parameter estimation
    pipe = Pipeline([
        ('conv', PandasToNumpy()),
        ('dk', LcssKernel()),
        ('svm', SVC()),
    ])

    # cv_params = dict([
    #     ('dk__sigma', [0.01,0.1,1,10,100]),
    #     ('dk__delta', [0.1,1,10,100,500]),
    #     ('dk__epsilon', [0.01,0.1,0.2,0.4]),
    #     ('svm__kernel', ['precomputed']),
    #     ('svm__C', [0.01,0.1,1,10,100])
    # ])

    cv_params_random = dict([
        ('dk__sigma', stats.expon(scale=.1)),
        ('dk__delta', [0.1,1,10,100,500]),
        ('dk__epsilon', [0.01,0.1,0.2,0.4]),
        ('svm__kernel', ['precomputed']),
        ('svm__C', stats.expon(scale=100))
    ])

    # To test if it works
    cv_params = dict([
        ('dk__sigma', [0.01]),
        ('dk__delta', [0.1]),
        ('dk__epsilon', [0.01]),
        ('svm__kernel', ['precomputed']),
        ('svm__C', [0.01])
    ])

    model = GridSearchCV(pipe, cv_params, cv=5, verbose=1, n_jobs=-1)
    model_rand = RandomizedSearchCV(pipe, cv_params_random, n_iter=100, cv=5, verbose=1, n_jobs=-1)
    return model




def ErpSvm():
#erp kernel parameter estimation
    pipe = Pipeline([
        ('conv', PandasToNumpy()),
        ('dk', ErpKernel()),
        ('svm', SVC()),
    ])

    # cv_params = dict([
    #     ('dk__sigma', [0.01,0.1,1,10,100]),
    #     ('dk__band_size', [0.001,0.01,0.1,0.2,0.4]),
    #     ('dk__g', [0.01,0.1,0,10,100]),
    #     ('svm__kernel', ['precomputed']),
    #     ('svm__C', [0.01,0.1,1,10,100])
    # ])

    cv_params_random = dict([
        ('dk__sigma', stats.expon(scale=.1)),
        ('dk__band_size', [0.001,0.01,0.1,0.2,0.4]),
        ('dk__g', [0.01,0.1,0,10,100]),
        ('svm__kernel', ['precomputed']),
        ('svm__C', stats.expon(scale=100))
    ])

# To test if it works
    cv_params = dict([
        ('dk__sigma', [0.01]),
        ('dk__band_size', [0.01]),
        ('dk__g', [0.01]),
        ('svm__kernel', ['precomputed']),
        ('svm__C', [0.01])
    ])


    model = GridSearchCV(pipe, cv_params, cv=5, verbose=1, n_jobs=-1)
    model_rand = RandomizedSearchCV(pipe, cv_params_random, n_iter=100, cv=5, verbose=1, n_jobs=-1)
    return model





def TweSvm():
#twe kernel parameter estimation
    pipe = Pipeline([
        ('conv', PandasToNumpy()),
        ('dk', TweKernel()),
        ('svm', SVC()),
    ])

    # cv_params = dict([
    #     ('dk__sigma', [0.01,0.1,1,10,100]),
    #     ('dk__penalty', [0.001,0.01,0.1,0.2,0.4]),
    #     ('dk__stiffness', [0.01,0.1,0,10,100]),
    #     ('svm__kernel', ['precomputed']),
    #     ('svm__C', [0.01,0.1,1,10,100])
    # ])

    cv_params_random = dict([
        ('dk__sigma', stats.expon(scale=.1)),
        ('dk__penalty', [0.001,0.01,0.1,0.2,0.4]),
        ('dk__stiffness', [0.01,0.1,0,10,100]),
        ('svm__kernel', ['precomputed']),
        ('svm__C', stats.expon(scale=100))
    ])


    # To test if it works
    cv_params = dict([
        ('dk__sigma', [0.1]),
        ('dk__penalty', [1]),
        ('dk__stiffness', [0.01]),
        ('svm__kernel', ['precomputed']),
        ('svm__C', [0.01])
    ])


    model = GridSearchCV(pipe, cv_params, cv=5, verbose=1, n_jobs=-1)
    model_rand = RandomizedSearchCV(pipe, cv_params_random, n_iter=100, cv=5, verbose=1, n_jobs=-1)
    return model



<|MERGE_RESOLUTION|>--- conflicted
+++ resolved
@@ -154,15 +154,12 @@
     def transform(self, X, y=None):
         return dtw_kernel(X, self.X_train_, sigma=self.sigma, w=self.w)
 
-<<<<<<< HEAD
-    def fit(self,X,y):
-        return self
-
-=======
+    def fit(self,X,y):
+        return self
+
     def fit(self, X, y=None, **fit_params):
         self.X_train_ = X
         return self
->>>>>>> 1ea6f49a
 
 class WdtwKernel(BaseEstimator,TransformerMixin):
     def __init__(self, sigma=1.0, g=0):
