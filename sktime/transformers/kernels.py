--- conflicted
+++ resolved
@@ -1097,15 +1097,12 @@
         return self
 
 
-<<<<<<< HEAD
-
-
-
-
-
-
-=======
->>>>>>> 4fab8229
+
+
+
+
+
+
 class WdtwSvm(BaseClassifier):
 
     def __init__(self,
