# -*- coding: utf-8 -*-
__author__ = ["Matthew Middlehurst", "Patrick Schäfer"]
__all__ = ["SFA"]

import math
import sys

import numpy as np
import pandas as pd
from numba import njit
from sklearn.feature_selection import f_classif
from sklearn.tree import DecisionTreeClassifier

from sktime.transformers.series_as_features.base import BaseSeriesAsFeaturesTransformer
<<<<<<< HEAD
from sktime.transformers.series_as_features.dictionary_based._sax import _BitWord
from sktime.utils.validation.series_as_features import check_X

=======

from sktime.utils.data_container import tabularize

from sktime.utils.validation.series_as_features import check_X

from sklearn.tree import DecisionTreeClassifier
from sklearn.feature_selection import f_classif
from collections import defaultdict

from numba import njit

>>>>>>> 84051d60
# from numba import typeof
# from numba.core import types
# from numba.typed import Dict

# The binning methods to use: equi-depth, equi-width or information gain
binning_methods = {"equi-depth", "equi-width", "information-gain"}


class SFA(BaseSeriesAsFeaturesTransformer):
    """SFA (Symbolic Fourier Approximation) Transformer, as described in

    @inproceedings{schafer2012sfa,
      title={SFA: a symbolic fourier approximation and index for similarity
      search in high dimensional datasets},
      author={Sch{\"a}fer, Patrick and H{\"o}gqvist, Mikael},
      booktitle={Proceedings of the 15th International Conference on
      Extending Database Technology},
      pages={516--527},
      year={2012},
      organization={ACM}
    }

    Overview: for each series:
        run a sliding window across the series
        for each window
            shorten the series with DFT
            discretise the shortened series into bins set by MFC
            form a word from these discrete values
    by default SFA produces a single word per series (window_size=0)
    if a window is used, it forms a histogram of counts of words.

    Parameters
    ----------
        word_length:         int, default = 8
            length of word to shorten window to (using PAA)

        alphabet_size:       int, default = 4
            number of values to discretise each value to

        window_size:         int, default = 12
            size of window for sliding. Input series
            length for whole series transform

        norm:                boolean, default = False
            mean normalise words by dropping first fourier coefficient

        binning_method:      {"equi-depth", "equi-width", "information-gain"},
                             default="equi-depth"
            the binning method used to derive the breakpoints.

        anova:               boolean, default = False
            If True, the Fourier coefficient selection is done via a one-way
            ANOVA test. If False, the first Fourier coefficients are selected.
            Only applicable if labels are given

        bigrams:             boolean, default = False
            whether to create bigrams of SFA words

        remove_repeat_words: boolean, default = False
            whether to use numerosity reduction (default False)

        save_words:          boolean, default = False
            whether to save the words generated for each series (default False)

        return_pandas_data_series:          boolean, default = False
            set to true to return Pandas Series as a result of transform.
            setting to true reduces speed significantly but is required for
            automatic test.

    Attributes
    ----------
        words: []
        breakpoints: = []
        num_insts = 0
        num_atts = 0
    """

    def __init__(
        self,
        word_length=8,
        alphabet_size=4,
        window_size=12,
        norm=False,
        binning_method="equi-depth",
        anova=False,
        bigrams=False,
        remove_repeat_words=False,
        levels=1,
        lower_bounding=True,
        save_words=False,
        return_pandas_data_series=False,
    ):
        self.words = []
        self.breakpoints = []

        # we cannot select more than window_size many letters in a word
        offset = 2 if norm else 0
        self.word_length = min(word_length, window_size - offset)
        self.dft_length = window_size - offset if anova is True else self.word_length

        # make dft_length an even number (same number of reals and imags)
        self.dft_length = self.dft_length + self.dft_length % 2

        self.support = np.array(list(range(self.word_length)))

        self.alphabet_size = alphabet_size
        self.window_size = window_size
        self.lower_bounding = lower_bounding
        self.inverse_sqrt_win_size = (
            1.0 / math.sqrt(window_size) if lower_bounding else 1.0
        )

        self.norm = norm
        self.remove_repeat_words = remove_repeat_words
        self.save_words = save_words

        # TDE
        self.levels = levels

        #
        self.binning_method = binning_method
        self.anova = anova

        self.bigrams = bigrams
        # weighting for levels going up to 7 levels
        # No real reason to go past 3
        self.level_weights = [1, 2, 4, 16, 32, 64, 128]

        self.n_instances = 0
        self.series_length = 0
        self.return_pandas_data_series = return_pandas_data_series

        super(SFA, self).__init__()

    def fit(self, X, y=None):
        """Calculate word breakpoints using _mcb

        Parameters
        ----------
        X: nested pandas DataFrame of shape [n_instances, 1]
            Nested dataframe with univariate time-series in cells.
        y: array-like, shape = [n_samples] or [n_samples, n_outputs]
            The class labels.

        Returns
        -------
<<<<<<< HEAD
        self : object
=======
        self: object
>>>>>>> 84051d60
        """

        if self.alphabet_size < 2 or self.alphabet_size > 4:
            raise ValueError("Alphabet size must be an integer between 2 and 4")

        if self.word_length < 1 or self.word_length > 16:
            raise ValueError("Word length must be an integer between 1 and 16")

        if self.binning_method == "information-gain" and y is None:
            raise ValueError(
                "Class values must be provided for information gain binning"
            )

        if self.binning_method not in binning_methods:
            raise TypeError("binning_method must be one of: ", binning_methods)

<<<<<<< HEAD
        X = check_X(X, enforce_univariate=True, coerce_to_numpy=True)
        X = X.squeeze(1)
=======
        if isinstance(X, pd.Series) or isinstance(X, pd.DataFrame):
            X = check_X(X, enforce_univariate=True)
            X = tabularize(X, return_array=True)
>>>>>>> 84051d60

        self.n_instances, self.series_length = X.shape
        self.breakpoints = self._binning(X, y)

        self._is_fitted = True
        return self

    def transform(self, X, y=None):
        self.check_is_fitted()

<<<<<<< HEAD
        X = check_X(X, enforce_univariate=True, coerce_to_numpy=True)
        X = X.squeeze(1)
=======
        if isinstance(X, pd.Series) or isinstance(X, pd.DataFrame):
            X = check_X(X, enforce_univariate=True)
            X = tabularize(X, return_array=True)
>>>>>>> 84051d60

        bags = pd.DataFrame() if self.return_pandas_data_series else [None]
        dim = []

        # reuse 'transformed' array
        start_offset, length, end = self._mft_start_length_end(X[0, :])
        transformed = np.zeros((end, length))
        stds = np.zeros(end)

        for i in range(X.shape[0]):
            # reuse 'transformed' array
            dfts = self._mft(X[i, :], transformed, stds)

            bag = defaultdict(int)
            # bag = Dict.empty(key_type=typeof((100,100.0)),
            #                  value_type=types.float64) \
            #     if self.levels > 1 else \
            #     Dict.empty(key_type=types.int64, value_type=types.int64)

            last_word = -1
            repeat_words = 0
            words = np.zeros(dfts.shape[0], dtype=np.uint32)  # TODO uint64?

<<<<<<< HEAD
            for _, window in enumerate(range(dfts.shape[0])):
                word_raw = SFA._create_word(
                    dfts[window], self.word_length, self.alphabet_size, self.breakpoints
                )
                words.append(word_raw)
=======
            for window in range(dfts.shape[0]):
                word_raw = SFA._create_word(
                    dfts[window], self.word_length, self.alphabet_size, self.breakpoints
                )
                words[window] = word_raw
>>>>>>> 84051d60

                repeat_word = (
                    self._add_to_pyramid(
                        bag, word_raw, last_word, window - int(repeat_words / 2)
                    )
                    if self.levels > 1
<<<<<<< HEAD
                    else self._add_to_bag(bag, word_raw, last_word)
=======
                    else self._add_to_bag(bag, word_raw, last_word, window)
>>>>>>> 84051d60
                )

                if repeat_word:
                    repeat_words += 1
                else:
                    last_word = word_raw
                    repeat_words = 0

                if self.bigrams:
                    if window - self.window_size >= 0 and window > 0:
<<<<<<< HEAD
                        bigram = (
                            words[window - self.window_size] << self.word_length
                        ) | word_raw
                        # bigram = _BitWord.create_bigram_word(
                        #     words[window - self.window_size],
                        #     word_raw, self.word_length)
=======
                        bigram = self.create_bigram_word(
                            words[window - self.window_size], word_raw, self.word_length
                        )
>>>>>>> 84051d60

                        if self.levels > 1:
                            bigram = (bigram, 0)
                        bag[bigram] += 1

            if self.save_words:
                self.words.append(words)

            dim.append(pd.Series(bag) if self.return_pandas_data_series else bag)

        bags[0] = dim

        return bags

    def _binning(self, X, y=None):
        num_windows_per_inst = math.ceil(self.series_length / self.window_size)
        dft = np.array(
            [
                self._mcb_dft(X[i, :], num_windows_per_inst)
                for i in range(self.n_instances)
            ]
        )
        dft = dft.reshape(len(X) * num_windows_per_inst, self.dft_length)

        if y is not None:
            y = np.repeat(y, num_windows_per_inst)

        if self.anova and y is not None:
            non_constant = np.where(
                ~np.isclose(dft.var(axis=0), np.zeros_like(dft.shape[1]))
            )[0]

            # select word-length many indices with best f-score
            if self.word_length <= non_constant.size:
<<<<<<< HEAD
                _, p = f_classif(dft[:, non_constant], y)
                self.support = non_constant[np.argsort(p)][: self.word_length]
=======
                f, _ = f_classif(dft[:, non_constant], y)
                self.support = non_constant[np.argsort(-f)][: self.word_length]
>>>>>>> 84051d60

            # sort remaining indices
            # self.support = np.sort(self.support)

            # select the Fourier coefficients with highest f-score
            dft = dft[:, self.support]
            self.dft_length = np.max(self.support) + 1
            self.dft_length = self.dft_length + self.dft_length % 2  # even

        if self.binning_method == "information-gain":
            return self._igb(dft, y)
        else:
            return self._mcb(dft)

    def _mcb(self, dft):
        num_windows_per_inst = math.ceil(self.series_length / self.window_size)
        total_num_windows = self.n_instances * num_windows_per_inst
        breakpoints = np.zeros((self.word_length, self.alphabet_size))

        for letter in range(self.word_length):

            res = [
                round(dft[inst][letter] * 100) / 100
                for inst in range(self.n_instances * num_windows_per_inst)
            ]
            column = np.sort(np.array(res))

            bin_index = 0

            # use equi-depth binning
            if self.binning_method == "equi-depth":
                target_bin_depth = total_num_windows / self.alphabet_size

                for bp in range(self.alphabet_size - 1):
                    bin_index += target_bin_depth
                    breakpoints[letter][bp] = column[int(bin_index)]

            # use equi-width binning aka equi-frequency binning
            elif self.binning_method == "equi-width":
                target_bin_width = (column[-1] - column[0]) / self.alphabet_size

                for bp in range(self.alphabet_size - 1):
                    breakpoints[letter][bp] = (bp + 1) * target_bin_width + column[0]

            breakpoints[letter][self.alphabet_size - 1] = sys.float_info.max

        return breakpoints

    def _igb(self, dft, y):
        breakpoints = np.zeros((self.word_length, self.alphabet_size))
        clf = DecisionTreeClassifier(
            criterion="entropy", max_leaf_nodes=self.alphabet_size, random_state=1
        )

        for i in range(self.word_length):
            clf.fit(dft[:, i][:, None], y)
            threshold = clf.tree_.threshold[clf.tree_.children_left != -1]
            for bp in range(len(threshold)):
                breakpoints[i][bp] = threshold[bp]
            for bp in range(len(threshold), self.alphabet_size):
                breakpoints[i][bp] = sys.float_info.max

        return np.sort(breakpoints, axis=1)

    def _mcb_dft(self, series, num_windows_per_inst):
        # Splits individual time series into windows and returns the DFT for
        # each
        split = np.split(
            series,
            np.linspace(
                self.window_size,
                self.window_size * (num_windows_per_inst - 1),
                num_windows_per_inst - 1,
                dtype=np.int_,
            ),
        )
<<<<<<< HEAD
        split[-1] = series[self.series_length - self.window_size : self.series_length]
=======
        start = self.series_length - self.window_size
        split[-1] = series[start : self.series_length]
>>>>>>> 84051d60

        result = np.zeros((len(split), self.dft_length), dtype=np.float64)

        for i, row in enumerate(split):
            result[i] = self._discrete_fourier_transform(row)

        return result

    def _discrete_fourier_transform(self, series):
        """Performs a discrete fourier transform using the fast fourier
        transform
        if self.norm is True, then the first term of the DFT is ignored

        Input
        -------
        X : The training input samples.  array-like or sparse matrix of
        shape = [n_samps, num_atts]

        Returns
        -------
        1D array of fourier term, real_0,imag_0, real_1, imag_1 etc, length
        num_atts or
        num_atts-2 if if self.norm is True
        """
        # first two are real and imaginary parts
        start = 2 if self.norm else 0

        s = np.std(series)
        std = s if s > 1e-8 else 1

        X_fft = np.fft.rfft(series)
        reals = np.real(X_fft)
        imags = np.imag(X_fft)

        length = start + self.dft_length
        dft = np.empty((length,), dtype=reals.dtype)
        dft[0::2] = reals[: np.uint32(length / 2)]
<<<<<<< HEAD
        dft[1::2] = imags[: np.uint32(length / 2)]
=======
        dft[1::2] = imags[: np.uint32(length / 2)] * -1  # lower bounding
>>>>>>> 84051d60
        dft *= self.inverse_sqrt_win_size / std
        return dft[start:]

    def _mft_start_length_end(self, series):
        start_offset = 2 if self.norm else 0
        length = self.dft_length + start_offset + self.dft_length % 2
        end = max(1, len(series) - self.window_size + 1)
        return start_offset, length, end

    # TODO: safe memory by directly discretizing and
    #       not storing the intermediate array?
    def _mft(self, series, transformed=None, stds=None):
        """

        :param series:
        :return:
        """
        start_offset, length, end = self._mft_start_length_end(series)

        phis = np.array(
            [
                [
                    math.cos(2 * math.pi * (-i) / self.window_size),
                    -math.sin(2 * math.pi * (-i) / self.window_size),
                ]
                for i in range(0, int(length / 2))
            ]
        ).flatten()

        if stds is None or np.shape(stds) != (end):
            stds = np.zeros(end)

        stds = SFA._calc_incremental_mean_std(series, end, self.window_size, stds)

        if transformed is None or np.shape(transformed) != (end, length):
            transformed = np.zeros((end, length))

        # first run with fft
<<<<<<< HEAD
        X_fft = np.fft.rfft(series[0 : self.window_size])
=======
        X_fft = np.fft.rfft(series[: self.window_size])
>>>>>>> 84051d60
        reals = np.real(X_fft)
        imags = np.imag(X_fft)
        mft_data = np.empty((length,), dtype=reals.dtype)
        mft_data[0::2] = reals[: np.uint32(length / 2)]
        mft_data[1::2] = imags[: np.uint32(length / 2)]
        transformed[0] = (
            mft_data * self.inverse_sqrt_win_size / (stds[0] if stds[0] > 1e-8 else 1)
        )

        # other runs using mft
        # moved to external method to use njit
        SFA._iterate_mft(
            series,
            mft_data,
            phis,
            self.window_size,
            stds,
            transformed,
            self.inverse_sqrt_win_size,
        )

<<<<<<< HEAD
=======
        # lower bounding
        transformed[:, 1::2] = transformed[:, 1::2] * -1

>>>>>>> 84051d60
        return (
            transformed[:, start_offset:][:, self.support]
            if self.anova
            else transformed[:, start_offset:]
        )

    @staticmethod
    @njit(
        "(float64[:],float64[:],float64[:],int32," "float64[:],float64[:,:],float64)",
        fastmath=True,
<<<<<<< HEAD
=======
        cache=True,
>>>>>>> 84051d60
    )
    def _iterate_mft(
        series, mft_data, phis, window_size, stds, transformed, inverse_sqrt_win_size
    ):
        for i in range(1, len(transformed)):
            for n in range(0, len(mft_data), 2):
                # only compute needed indices
                real = mft_data[n] + series[i + window_size - 1] - series[i - 1]
                imag = mft_data[n + 1]
                mft_data[n] = real * phis[n] - imag * phis[n + 1]
                mft_data[n + 1] = real * phis[n + 1] + phis[n] * imag

            normalising_factor = inverse_sqrt_win_size / (
                stds[i] if stds[i] > 1e-8 else 1
            )

            transformed[i] = mft_data * normalising_factor

    # TODO merge with transform???
    # assumes saved words are of word length 'max_word_length'.
    def _shorten_bags(self, word_len):
        new_bags = pd.DataFrame() if self.return_pandas_data_series else [None]
        dim = []

        for i in range(len(self.words)):
            bag = defaultdict(int)
            # bag = bag = Dict.empty(key_type=typeof((100,100.0)),
            #                  value_type=types.float64) \
            #     if self.levels > 1 else \
            #     Dict.empty(key_type=types.int64, value_type=types.int64)

            last_word = -1
            repeat_words = 0

            for window, word in enumerate(self.words[i]):
<<<<<<< HEAD
                new_word = _BitWord.shorten_word(word, self.word_length - word_len)
=======
                new_word = self.shorten_word(word, self.word_length - word_len)
>>>>>>> 84051d60

                repeat_word = (
                    self._add_to_pyramid(
                        bag, new_word, last_word, window - int(repeat_words / 2)
                    )
                    if self.levels > 1
<<<<<<< HEAD
                    else self._add_to_bag(bag, new_word, last_word)
=======
                    else self._add_to_bag(bag, new_word, last_word, window)
>>>>>>> 84051d60
                )

                if repeat_word:
                    repeat_words += 1
                else:
                    last_word = new_word
                    repeat_words = 0

                if self.bigrams:
                    if window - self.window_size >= 0 and window > 0:
                        bigram = self.create_bigram_word(
                            self.shorten_word(
                                self.words[i][window - self.window_size],
                                self.word_length - word_len,
                            ),
<<<<<<< HEAD
                            word,
=======
                            new_word,
>>>>>>> 84051d60
                            self.word_length,
                        )

                        if self.levels > 1:
                            bigram = (bigram, 0)
                        bag[bigram] += 1

            dim.append(pd.Series(bag) if self.return_pandas_data_series else bag)

        new_bags[0] = dim

        return new_bags

    def _add_to_bag(self, bag, word, last_word, offset):
        if self.remove_repeat_words and word == last_word:
            return False

        # store the histogram of word counts
        bag[word] += 1

        # store the first position of a word, too
        # bag[word << 16] = min(bag.get(word << 16,sys.float_info.max), offset)

        return True

    def _add_to_pyramid(self, bag, word, last_word, window_ind):
        if self.remove_repeat_words and word == last_word:
            return False

        start = 0
        for i in range(self.levels):
            num_quadrants = pow(2, i)
            quadrant_size = self.series_length / num_quadrants
            pos = window_ind + int((self.window_size / 2))
            quadrant = start + int(pos / quadrant_size)

<<<<<<< HEAD
            bag[(word, quadrant)] = bag.get((word, quadrant), 0) + self.level_weights[i]
=======
            bag[(word, quadrant)] += self.level_weights[i]
>>>>>>> 84051d60

            start += num_quadrants

        return True

    @staticmethod
    @njit(  # this seems to cause a problem with python 3.6??
        # "uint32(float64[:], int32, int32, float64[:,:])",
        # fastmath=True
<<<<<<< HEAD
=======
        cache=True
>>>>>>> 84051d60
    )
    def _create_word(dft, word_length, alphabet_size, breakpoints):
        word = 0
        for i in range(word_length):
            for bp in range(alphabet_size):
                if dft[i] <= breakpoints[i][bp]:
                    word = (word << 2) | bp
                    break

        return word

    @staticmethod
    @njit("float64[:](float64[:],int32,int32,float64[:])", fastmath=True, cache=True)
    def _calc_incremental_mean_std(series, end, window_size, stds=None):
        # means = np.zeros(end)

        if stds is None or len(stds) != end:
            stds = np.zeros(end)

        window = series[0:window_size]
        series_sum = np.sum(window)
        square_sum = np.sum(np.multiply(window, window))

        r_window_length = 1 / window_size
        mean = series_sum * r_window_length
        buf = square_sum * r_window_length - mean * mean
        stds[0] = math.sqrt(buf) if buf > 0 else 0

        for w in range(1, end):
            series_sum += series[w + window_size - 1] - series[w - 1]
<<<<<<< HEAD
            means[w] = series_sum * r_window_length
=======
            mean = series_sum * r_window_length
>>>>>>> 84051d60
            square_sum += (
                series[w + window_size - 1] * series[w + window_size - 1]
                - series[w - 1] * series[w - 1]
            )
<<<<<<< HEAD
            buf = square_sum * r_window_length - means[w] * means[w]
=======
            buf = square_sum * r_window_length - mean * mean
>>>>>>> 84051d60
            stds[w] = math.sqrt(buf) if buf > 1e-8 else 0

        return stds

    # Used to represent a word for dictionary based classifiers such as BOSS
    # an BOP.
    # Can currently only handle an alphabet size of <= 4 and word length of
    # <= 16.
    # Current literature shows little reason to go beyond this, but the
    # class will need changes/expansions
    # if this is needed.
    # TODO a shift of 2 is only correct for alphabet size 4, log2(4)=2

    @staticmethod
    @njit(fastmath=True, cache=True)
    def create_bigram_word(word, other_word, length):
        return (word << (2 * length)) | other_word

    @classmethod
    def shorten_word(cls, word, amount):
        # shorten a word by set amount of letters
        return cls.right_shift(word, amount * 2)

    @classmethod
    def word_list(cls, word, length):
        # list of input integers to obtain current word
        word_list = []
        shift = 32 - (length * 2)

        for _ in range(length - 1, -1, -1):
            word_list.append(cls.right_shift(word << shift, 32 - 2))
            shift += 2

        return word_list

    @staticmethod
    @njit(fastmath=True, cache=True)
    def right_shift(left, right):
        return (left % 0x100000000) >> right<|MERGE_RESOLUTION|>--- conflicted
+++ resolved
@@ -4,6 +4,7 @@
 
 import math
 import sys
+from collections import defaultdict
 
 import numpy as np
 import pandas as pd
@@ -12,23 +13,8 @@
 from sklearn.tree import DecisionTreeClassifier
 
 from sktime.transformers.series_as_features.base import BaseSeriesAsFeaturesTransformer
-<<<<<<< HEAD
-from sktime.transformers.series_as_features.dictionary_based._sax import _BitWord
 from sktime.utils.validation.series_as_features import check_X
 
-=======
-
-from sktime.utils.data_container import tabularize
-
-from sktime.utils.validation.series_as_features import check_X
-
-from sklearn.tree import DecisionTreeClassifier
-from sklearn.feature_selection import f_classif
-from collections import defaultdict
-
-from numba import njit
-
->>>>>>> 84051d60
 # from numba import typeof
 # from numba.core import types
 # from numba.typed import Dict
@@ -175,11 +161,7 @@
 
         Returns
         -------
-<<<<<<< HEAD
-        self : object
-=======
         self: object
->>>>>>> 84051d60
         """
 
         if self.alphabet_size < 2 or self.alphabet_size > 4:
@@ -196,14 +178,8 @@
         if self.binning_method not in binning_methods:
             raise TypeError("binning_method must be one of: ", binning_methods)
 
-<<<<<<< HEAD
         X = check_X(X, enforce_univariate=True, coerce_to_numpy=True)
         X = X.squeeze(1)
-=======
-        if isinstance(X, pd.Series) or isinstance(X, pd.DataFrame):
-            X = check_X(X, enforce_univariate=True)
-            X = tabularize(X, return_array=True)
->>>>>>> 84051d60
 
         self.n_instances, self.series_length = X.shape
         self.breakpoints = self._binning(X, y)
@@ -213,15 +189,8 @@
 
     def transform(self, X, y=None):
         self.check_is_fitted()
-
-<<<<<<< HEAD
         X = check_X(X, enforce_univariate=True, coerce_to_numpy=True)
         X = X.squeeze(1)
-=======
-        if isinstance(X, pd.Series) or isinstance(X, pd.DataFrame):
-            X = check_X(X, enforce_univariate=True)
-            X = tabularize(X, return_array=True)
->>>>>>> 84051d60
 
         bags = pd.DataFrame() if self.return_pandas_data_series else [None]
         dim = []
@@ -245,30 +214,18 @@
             repeat_words = 0
             words = np.zeros(dfts.shape[0], dtype=np.uint32)  # TODO uint64?
 
-<<<<<<< HEAD
-            for _, window in enumerate(range(dfts.shape[0])):
-                word_raw = SFA._create_word(
-                    dfts[window], self.word_length, self.alphabet_size, self.breakpoints
-                )
-                words.append(word_raw)
-=======
             for window in range(dfts.shape[0]):
                 word_raw = SFA._create_word(
                     dfts[window], self.word_length, self.alphabet_size, self.breakpoints
                 )
                 words[window] = word_raw
->>>>>>> 84051d60
 
                 repeat_word = (
                     self._add_to_pyramid(
                         bag, word_raw, last_word, window - int(repeat_words / 2)
                     )
                     if self.levels > 1
-<<<<<<< HEAD
-                    else self._add_to_bag(bag, word_raw, last_word)
-=======
                     else self._add_to_bag(bag, word_raw, last_word, window)
->>>>>>> 84051d60
                 )
 
                 if repeat_word:
@@ -279,18 +236,9 @@
 
                 if self.bigrams:
                     if window - self.window_size >= 0 and window > 0:
-<<<<<<< HEAD
-                        bigram = (
-                            words[window - self.window_size] << self.word_length
-                        ) | word_raw
-                        # bigram = _BitWord.create_bigram_word(
-                        #     words[window - self.window_size],
-                        #     word_raw, self.word_length)
-=======
                         bigram = self.create_bigram_word(
                             words[window - self.window_size], word_raw, self.word_length
                         )
->>>>>>> 84051d60
 
                         if self.levels > 1:
                             bigram = (bigram, 0)
@@ -325,13 +273,8 @@
 
             # select word-length many indices with best f-score
             if self.word_length <= non_constant.size:
-<<<<<<< HEAD
-                _, p = f_classif(dft[:, non_constant], y)
-                self.support = non_constant[np.argsort(p)][: self.word_length]
-=======
                 f, _ = f_classif(dft[:, non_constant], y)
                 self.support = non_constant[np.argsort(-f)][: self.word_length]
->>>>>>> 84051d60
 
             # sort remaining indices
             # self.support = np.sort(self.support)
@@ -408,12 +351,8 @@
                 dtype=np.int_,
             ),
         )
-<<<<<<< HEAD
-        split[-1] = series[self.series_length - self.window_size : self.series_length]
-=======
         start = self.series_length - self.window_size
         split[-1] = series[start : self.series_length]
->>>>>>> 84051d60
 
         result = np.zeros((len(split), self.dft_length), dtype=np.float64)
 
@@ -451,11 +390,7 @@
         length = start + self.dft_length
         dft = np.empty((length,), dtype=reals.dtype)
         dft[0::2] = reals[: np.uint32(length / 2)]
-<<<<<<< HEAD
-        dft[1::2] = imags[: np.uint32(length / 2)]
-=======
         dft[1::2] = imags[: np.uint32(length / 2)] * -1  # lower bounding
->>>>>>> 84051d60
         dft *= self.inverse_sqrt_win_size / std
         return dft[start:]
 
@@ -494,11 +429,7 @@
             transformed = np.zeros((end, length))
 
         # first run with fft
-<<<<<<< HEAD
-        X_fft = np.fft.rfft(series[0 : self.window_size])
-=======
         X_fft = np.fft.rfft(series[: self.window_size])
->>>>>>> 84051d60
         reals = np.real(X_fft)
         imags = np.imag(X_fft)
         mft_data = np.empty((length,), dtype=reals.dtype)
@@ -520,12 +451,9 @@
             self.inverse_sqrt_win_size,
         )
 
-<<<<<<< HEAD
-=======
         # lower bounding
         transformed[:, 1::2] = transformed[:, 1::2] * -1
 
->>>>>>> 84051d60
         return (
             transformed[:, start_offset:][:, self.support]
             if self.anova
@@ -536,10 +464,7 @@
     @njit(
         "(float64[:],float64[:],float64[:],int32," "float64[:],float64[:,:],float64)",
         fastmath=True,
-<<<<<<< HEAD
-=======
         cache=True,
->>>>>>> 84051d60
     )
     def _iterate_mft(
         series, mft_data, phis, window_size, stds, transformed, inverse_sqrt_win_size
@@ -575,22 +500,14 @@
             repeat_words = 0
 
             for window, word in enumerate(self.words[i]):
-<<<<<<< HEAD
-                new_word = _BitWord.shorten_word(word, self.word_length - word_len)
-=======
                 new_word = self.shorten_word(word, self.word_length - word_len)
->>>>>>> 84051d60
 
                 repeat_word = (
                     self._add_to_pyramid(
                         bag, new_word, last_word, window - int(repeat_words / 2)
                     )
                     if self.levels > 1
-<<<<<<< HEAD
-                    else self._add_to_bag(bag, new_word, last_word)
-=======
                     else self._add_to_bag(bag, new_word, last_word, window)
->>>>>>> 84051d60
                 )
 
                 if repeat_word:
@@ -606,11 +523,7 @@
                                 self.words[i][window - self.window_size],
                                 self.word_length - word_len,
                             ),
-<<<<<<< HEAD
-                            word,
-=======
                             new_word,
->>>>>>> 84051d60
                             self.word_length,
                         )
 
@@ -647,11 +560,7 @@
             pos = window_ind + int((self.window_size / 2))
             quadrant = start + int(pos / quadrant_size)
 
-<<<<<<< HEAD
-            bag[(word, quadrant)] = bag.get((word, quadrant), 0) + self.level_weights[i]
-=======
             bag[(word, quadrant)] += self.level_weights[i]
->>>>>>> 84051d60
 
             start += num_quadrants
 
@@ -661,10 +570,7 @@
     @njit(  # this seems to cause a problem with python 3.6??
         # "uint32(float64[:], int32, int32, float64[:,:])",
         # fastmath=True
-<<<<<<< HEAD
-=======
         cache=True
->>>>>>> 84051d60
     )
     def _create_word(dft, word_length, alphabet_size, breakpoints):
         word = 0
@@ -695,20 +601,12 @@
 
         for w in range(1, end):
             series_sum += series[w + window_size - 1] - series[w - 1]
-<<<<<<< HEAD
-            means[w] = series_sum * r_window_length
-=======
             mean = series_sum * r_window_length
->>>>>>> 84051d60
             square_sum += (
                 series[w + window_size - 1] * series[w + window_size - 1]
                 - series[w - 1] * series[w - 1]
             )
-<<<<<<< HEAD
-            buf = square_sum * r_window_length - means[w] * means[w]
-=======
             buf = square_sum * r_window_length - mean * mean
->>>>>>> 84051d60
             stds[w] = math.sqrt(buf) if buf > 1e-8 else 0
 
         return stds
