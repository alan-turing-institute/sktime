--- conflicted
+++ resolved
@@ -1,24 +1,17 @@
 # -*- coding: utf-8 -*-
+__author__ = "Angus Dempster"
+__all__ = ["Rocket"]
+
 import numpy as np
 import pandas as pd
-<<<<<<< HEAD
-from numba import njit
-from numba import prange
 
 from sktime.transformers.series_as_features.base import BaseSeriesAsFeaturesTransformer
-=======
-
-from sktime.transformers.series_as_features.base import BaseSeriesAsFeaturesTransformer
-from sktime.utils.check_imports import _check_soft_deps
-from sktime.utils.data_container import nested_to_3d_numpy
->>>>>>> 84051d60
+from sktime.utils.check_imports import _check_soft_dependencies
 from sktime.utils.validation.series_as_features import check_X
 
-_check_soft_deps("numba")
-from numba import njit, prange  # noqa: E402
-
-__author__ = "Angus Dempster"
-__all__ = ["Rocket"]
+_check_soft_dependencies("numba")
+from numba import njit  # noqa: E402
+from numba import prange  # noqa: E402
 
 
 class Rocket(BaseSeriesAsFeaturesTransformer):
@@ -64,14 +57,8 @@
         -------
         self
         """
-<<<<<<< HEAD
         X = check_X(X, coerce_to_numpy=True)
         _, self.n_columns, n_timepoints = X.shape
-=======
-        X = check_X(X)
-        _, self.n_columns = X.shape
-        n_timepoints = X.applymap(lambda series: series.size).max().max()
->>>>>>> 84051d60
         self.kernels = _generate_kernels(
             n_timepoints, self.num_kernels, self.n_columns, self.random_state
         )
@@ -141,11 +128,7 @@
         b2 = a2 + _num_channel_indices
 
         a3 = 0  # for weights (per channel)
-<<<<<<< HEAD
         for _ in range(_num_channel_indices):
-=======
-        for _j in range(_num_channel_indices):
->>>>>>> 84051d60
             b3 = a3 + _length
             _weights[a3:b3] = _weights[a3:b3] - _weights[a3:b3].mean()
             a3 = b3
