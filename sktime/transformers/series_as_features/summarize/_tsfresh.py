--- conflicted
+++ resolved
@@ -8,14 +8,11 @@
 from warnings import warn
 
 from sktime.transformers.series_as_features.base import BaseSeriesAsFeaturesTransformer
-<<<<<<< HEAD
-=======
-from sktime.utils.check_imports import _check_soft_deps
->>>>>>> 84051d60
+from sktime.utils.check_imports import _check_soft_dependencies
 from sktime.utils.data_container import from_nested_to_long
 from sktime.utils.validation.series_as_features import check_X, check_X_y
 
-_check_soft_deps("tsfresh")
+_check_soft_dependencies("tsfresh")
 
 
 class BaseTSFreshFeatureExtractor(BaseSeriesAsFeaturesTransformer):
@@ -247,11 +244,7 @@
 
         # Set defaults
         selection_params = {
-<<<<<<< HEAD
-            "test_for_binary_target_binary_feature": TEST_FOR_BINARY_TARGET_BINARY_FEATURE,  # noqa
-=======
             "test_for_binary_target_binary_feature": TEST_FOR_BINARY_TARGET_BINARY_FEATURE,  # noqa: E501
->>>>>>> 84051d60
             "test_for_binary_target_real_feature": TEST_FOR_BINARY_TARGET_REAL_FEATURE,
             "test_for_real_target_binary_feature": TEST_FOR_REAL_TARGET_BINARY_FEATURE,
             "test_for_real_target_real_feature": TEST_FOR_REAL_TARGET_REAL_FEATURE,
@@ -287,11 +280,7 @@
         # input checks
         if y is None:
             raise ValueError(f"{self.__class__.__name__} requires `y` in `fit`.")
-<<<<<<< HEAD
         X, y = check_X_y(X, y, coerce_to_pandas=True)
-=======
-        X, y = check_X_y(X, y)
->>>>>>> 84051d60
 
         self.extractor_ = TSFreshFeatureExtractor(
             default_fc_parameters=self.default_fc_parameters,
