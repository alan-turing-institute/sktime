# -*- coding: utf-8 -*-
__author__ = "Markus Löning"
__all__ = ["all_estimators"]

import inspect
import pkgutil
from importlib import import_module
from operator import itemgetter
from pathlib import Path


def _get_name(obj):
    return obj.__class__.__name__


def all_estimators(estimator_types=None, return_names=True, exclude_estimators=None):
    """Get a list of all estimators from sktime.

    This function crawls the module and gets all classes that inherit
    from sktime's and sklearn's base classes.

    Not included are: the base classes themselves, classes defined in test
    modules.

    Parameters
    ----------
    estimator_types : string, list of string, optional (default=None)
        Which kind of estimators should be returned.
        - If None, no filter is applied and all estimators are returned.
        - Possible values are 'classifier', 'regressor', 'transformer' and
        'forecaster' to get estimators only of these specific types, or a list of
        these to get the estimators that fit at least one of the types.
    return_names : bool, optional (default=True)
        If True, return estimators as list of (name, estimator) tuples.
        If False, return list of estimators.
    exclude_estimators : str, list of str, optional (default=None)
        Names of estimators to exclude.

    Returns
    -------
    estimators : list of tuples
        List of (name, class), where ``name`` is the class name as string
        and ``class`` is the actual class.

    References
    ----------
    Modified version from scikit-learn's `all_estimators()`.
    """

    # lazy import to avoid circular imports
    import warnings
    from sktime.tests._config import (
        VALID_ESTIMATOR_TYPES,
        VALID_ESTIMATOR_BASE_TYPE_LOOKUP,
    )

    MODULES_TO_IGNORE = ("tests", "setup", "contrib", "benchmarking")
    all_estimators = []
    ROOT = str(Path(__file__).parent.parent)  # sktime package root directory

    def _is_abstract(klass):
        if not (hasattr(klass, "__abstractmethods__")):
            return False
        if not len(klass.__abstractmethods__):
            return False
        return True

<<<<<<< HEAD
    all_classes = []
    modules_to_ignore = ("tests", "setup", "contrib")
    root = str(Path(__file__).parent.parent)  # sktime package
=======
    def _is_private_module(module):
        return "._" in module

    def _is_ignored_module(module):
        module_parts = module.split(".")
        return any(part in MODULES_TO_IGNORE for part in module_parts)

    def _is_base_class(name):
        return name.startswith("_") or name.startswith("Base")

    def _is_estimator(name, klass):
        # Check if klass is subclass of base estimators, not an base class itself and
        # not an abstract class
        return (
            issubclass(klass, VALID_ESTIMATOR_TYPES)
            and klass not in VALID_ESTIMATOR_TYPES
            and not _is_abstract(klass)
            and not _is_base_class(name)
        )
>>>>>>> fdde3a90

    # Ignore deprecation warnings triggered at import time and from walking
    # packages
    with warnings.catch_warnings():
        warnings.simplefilter("ignore", category=FutureWarning)
        for _, module_name, _ in pkgutil.walk_packages(path=[ROOT], prefix="sktime."):

            # Filter modules
            if _is_ignored_module(module_name) or _is_private_module(module_name):
                continue

            module = import_module(module_name)
            classes = inspect.getmembers(module, inspect.isclass)

            # Filter classes
            estimators = [
                (name, klass) for name, klass in classes if _is_estimator(name, klass)
            ]
            all_estimators.extend(estimators)

    # Drop duplicates
    all_estimators = set(all_estimators)

    # Filter based on given estimator types
    def _is_in_estimator_types(estimator, estimator_types):
        return any(
            [
                issubclass(estimator, estimator_type)
                for estimator_type in estimator_types
            ]
        )

    def _check_estimator_types(estimator_types):
        if not isinstance(estimator_types, list):
            estimator_types = [estimator_types]  # make iterable

        def _get_err_msg(estimator_type):
            return (
                f"Parameter `estimator_type` must be None, a string or a list of "
                f"strings. Valid string values are: "
                f"{tuple(VALID_ESTIMATOR_BASE_TYPE_LOOKUP.keys())}, but found: "
                f"{repr(estimator_type)}"
            )

        for i, estimator_type in enumerate(estimator_types):
            if not isinstance(estimator_type, (type, str)):
                raise ValueError(
                    "Please specify `estimator_types` as a list of str or " "types."
                )
            if isinstance(estimator_type, str):
                if estimator_type not in VALID_ESTIMATOR_BASE_TYPE_LOOKUP.keys():
                    raise ValueError(_get_err_msg(estimator_type))
                estimator_type = VALID_ESTIMATOR_BASE_TYPE_LOOKUP[estimator_type]
                estimator_types[i] = estimator_type
            elif isinstance(estimator_type, type):
                pass
            else:
                raise ValueError(_get_err_msg(estimator_type))
        return estimator_types

    if estimator_types is not None:
        estimator_types = _check_estimator_types(estimator_types)
        all_estimators = [
            (name, estimator)
            for name, estimator in all_estimators
            if _is_in_estimator_types(estimator, estimator_types)
        ]

    # Filter based on given exclude list
    if exclude_estimators is not None:
        if not isinstance(exclude_estimators, list):
            exclude_estimators = [exclude_estimators]  # make iterable
        if not all([isinstance(estimator, str) for estimator in exclude_estimators]):
            raise ValueError(
                "Please specify `exclude_estimators` as a list of " "strings."
            )
        all_estimators = [
            (name, estimator)
            for name, estimator in all_estimators
            if name not in exclude_estimators
        ]

    # Drop duplicates, sort for reproducibility
    # itemgetter is used to ensure the sort does not extend to the 2nd item of
    # the tuple
    all_estimators = sorted(all_estimators, key=itemgetter(0))

    # Return with string names or only estimator classes
    if return_names:
        return all_estimators
    else:
        return [estimator for (name, estimator) in all_estimators]<|MERGE_RESOLUTION|>--- conflicted
+++ resolved
@@ -65,11 +65,6 @@
             return False
         return True
 
-<<<<<<< HEAD
-    all_classes = []
-    modules_to_ignore = ("tests", "setup", "contrib")
-    root = str(Path(__file__).parent.parent)  # sktime package
-=======
     def _is_private_module(module):
         return "._" in module
 
@@ -89,7 +84,6 @@
             and not _is_abstract(klass)
             and not _is_base_class(name)
         )
->>>>>>> fdde3a90
 
     # Ignore deprecation warnings triggered at import time and from walking
     # packages
