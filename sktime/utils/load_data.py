--- conflicted
+++ resolved
@@ -740,9 +740,6 @@
     return_separate_X_and_y=True,
     replace_missing_vals_with="NaN",
 ):
-<<<<<<< HEAD
-    """Loads data from a .ts file into a Pandas DataFrame."""
-=======
     """Loads data from a .ts file into a Pandas DataFrame.
 
     Parameters
@@ -773,7 +770,6 @@
         associated class values.
     """
 
->>>>>>> 5a9b90c1
     instance_list = []
     class_val_list = []
 
