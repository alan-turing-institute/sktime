--- conflicted
+++ resolved
@@ -6,11 +6,7 @@
 import numpy as np
 import pandas as pd
 from sklearn.metrics import accuracy_score as acc
-<<<<<<< HEAD
-from sktime.utils.data_processing import _make_column_names
-=======
 from sktime.utils.data_processing import _make_column_names, from_long_to_nested
->>>>>>> 97fccd10
 
 
 class TsFileParseException(Exception):
@@ -977,13 +973,7 @@
     return df
 
 
-<<<<<<< HEAD
-def generate_example_multi_index_dataframe(
-    n_instances=50, n_columns=3, n_timepoints=20
-):
-=======
 def make_multi_index_dataframe(n_instances=50, n_columns=3, n_timepoints=20):
->>>>>>> 97fccd10
     """Generates example multi-index DataFrame.
 
     Parameters
