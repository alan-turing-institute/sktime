--- conflicted
+++ resolved
@@ -259,15 +259,7 @@
     columns = []
 
     for i in range(len(X.columns)):
-<<<<<<< HEAD
-<<<<<<< HEAD
-        df = tabularise(X.iloc[:, i])
-=======
         df = tabularize(X.iloc[:, i])
->>>>>>> 67c56be8b1e838f2628df829946f795b7dba9aed
-=======
-        df = tabularize(X.iloc[:, i])
->>>>>>> f29b45e0
         df = df.reset_index()
         df = df.melt(id_vars="index")
         df["column"] = df["variable"].str.split("__").str[0]
@@ -278,17 +270,8 @@
 
 
 def nested_to_3d_numpy(X, a=None, b=None):
-<<<<<<< HEAD
-<<<<<<< HEAD
-    """Convert pandas DataFrame (with time series as pandas Series in cells) into NumPy ndarray with shape (n_instances, n_columns, n_timepoints).
-=======
     """Convert pandas DataFrame (with time series as pandas Series in cells)
     into NumPy ndarray with shape (n_instances, n_columns, n_timepoints).
->>>>>>> 67c56be8b1e838f2628df829946f795b7dba9aed
-=======
-    """Convert pandas DataFrame (with time series as pandas Series in cells)
-    into NumPy ndarray with shape (n_instances, n_columns, n_timepoints).
->>>>>>> f29b45e0
 
     Parameters
     ----------
@@ -301,22 +284,10 @@
     NumPy ndarray, converted NumPy ndarray
     """
     return np.stack(
-<<<<<<< HEAD
-<<<<<<< HEAD
-        X.iloc[a:b].applymap(lambda cell: cell.to_numpy()).apply(lambda row: np.stack(row), axis=1).to_numpy())
-=======
-=======
->>>>>>> f29b45e0
         X.iloc[a:b].applymap(lambda cell: cell.to_numpy()).apply(
             lambda row: np.stack(row), axis=1).to_numpy())
 
 
-<<<<<<< HEAD
-def is_nested_dataframe(X):
-    return isinstance(X, pd.DataFrame) and isinstance(X.iloc[0, 0],
-                                                      (np.ndarray, pd.Series))
->>>>>>> 67c56be8b1e838f2628df829946f795b7dba9aed
-=======
 def from_3d_numpy_to_nested(X):
     """Convert NumPy ndarray with shape (n_instances, n_columns, n_timepoints)
     into pandas DataFrame (with time series as pandas Series in cells)
@@ -340,5 +311,4 @@
 
 def is_nested_dataframe(X):
     return isinstance(X, pd.DataFrame) and isinstance(X.iloc[0, 0],
-                                                      (np.ndarray, pd.Series))
->>>>>>> f29b45e0
+                                                      (np.ndarray, pd.Series))