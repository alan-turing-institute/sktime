#!/usr/bin/env python3 -u
# -*- coding: utf-8 -*-
# copyright: sktime developers, BSD-3-Clause License (see LICENSE file)

__author__ = ["Markus Löning"]
__all__ = [
    "_get_expected_index_for_update_predict",
    "_generate_polynomial_series",
    "make_forecasting_problem",
<<<<<<< HEAD
    "get_expected_index_for_update_predict",
=======
    "_make_series",
    "_get_expected_index_for_update_predict",
>>>>>>> f30f9bc2
    "make_forecasting_problem",
]

import numpy as np
import pandas as pd

from sktime.forecasting.base import ForecastingHorizon
from sktime.utils._testing.series import _make_series
from sktime.utils.validation.forecasting import check_fh


def _get_expected_index_for_update_predict(y, fh, step_length):
    """Helper function to compute expected time index from `update_predict`"""
    # time points at which to make predictions
    fh = check_fh(fh)
    index = y.index

    # only works with date-time index
    assert isinstance(index, pd.DatetimeIndex)
    assert hasattr(index, "freq") and index.freq is not None
    assert fh.is_relative

    freq = index.freq
    start = index[0] - 1 * freq  # initial cutoff
    end = index[-1]  # last point to predict

    # generate date-time range
    cutoffs = pd.date_range(start, end)

    # only predict at time points if all steps in fh can be predicted before
    # the end of y_test
    cutoffs = cutoffs[cutoffs + max(fh) * freq <= max(index)]

    # apply step length and recast to ignore inferred freq value
    cutoffs = cutoffs[::step_length]
    cutoffs = pd.DatetimeIndex(cutoffs, freq=None)

    # generate all predicted time points, including duplicates from overlapping fh steps
    pred_index = pd.DatetimeIndex([])
    for step in fh:
        values = cutoffs + step * freq
        pred_index = pred_index.append(values)

    # return unique and sorted index
    return pred_index.unique().sort_values()


def _generate_polynomial_series(n, order, coefs=None):
    """Helper function to generate polynomial series of given order and
    coefficients"""
    if coefs is None:
        coefs = np.ones((order + 1, 1))
    x = np.vander(np.arange(n), N=order + 1).dot(coefs)
    return x.ravel()


def make_forecasting_problem(
    n_timepoints=50, n_columns=1, all_positive=True, index_type=None, random_state=None
):
    return _make_series(
        n_timepoints=n_timepoints,
        n_columns=n_columns,
        all_positive=all_positive,
        index_type=index_type,
        random_state=random_state,
    )


<<<<<<< HEAD
=======
def _make_series(
    n_timepoints=50,
    n_columns=1,
    all_positive=True,
    index_type=None,
    return_numpy=False,
    random_state=None,
):
    """Helper function to generate univariate or multivariate time series"""
    rng = check_random_state(random_state)
    data = rng.normal(size=(n_timepoints, n_columns))
    if all_positive:
        data -= np.min(data, axis=0) - 1
    if return_numpy:
        if n_columns == 1:
            data = data.ravel()
        return data
    else:
        index = _make_index(n_timepoints, index_type)
        if n_columns == 1:
            return pd.Series(data.ravel(), index)
        else:
            return pd.DataFrame(data, index)


def _make_index(n_timepoints, index_type=None):
    """Helper function to make indices for unit testing"""

    if index_type == "period":
        start = "2000-01"
        freq = "M"
        return pd.period_range(start=start, periods=n_timepoints, freq=freq)

    elif index_type == "datetime" or index_type is None:
        # this is the default setting, note that some estimators (and basic unit
        # tests) may not work with non-default index types
        start = "2000-01-01"
        freq = "D"
        return pd.date_range(start=start, periods=n_timepoints, freq=freq)

    elif index_type == "range":
        start = 3  # check non-zero based indices
        return pd.RangeIndex(start=start, stop=start + n_timepoints)

    elif index_type == "int":
        start = 3
        return pd.Int64Index(np.arange(start, start + n_timepoints))

    else:
        raise ValueError(f"index_class: {index_type} is not supported")


>>>>>>> f30f9bc2
def assert_correct_pred_time_index(y_pred_index, cutoff, fh):
    assert isinstance(y_pred_index, pd.Index)
    fh = check_fh(fh)
    expected = fh.to_absolute(cutoff).to_pandas()
    y_pred_index.equals(expected)


def _make_fh(cutoff, steps, fh_type, is_relative):
    """Helper function to construct forecasting horizons for testing"""
    from sktime.forecasting.tests._config import INDEX_TYPE_LOOKUP

    fh_class = INDEX_TYPE_LOOKUP[fh_type]

    if isinstance(steps, (int, np.integer)):
        steps = np.array([steps], dtype=np.int)

    if is_relative:
        return ForecastingHorizon(fh_class(steps), is_relative=is_relative)

    else:
        kwargs = {}

        if fh_type == "datetime":
            steps *= cutoff.freq

        if fh_type == "period":
            kwargs = {"freq": cutoff.freq}

        values = cutoff + steps
        return ForecastingHorizon(fh_class(values, **kwargs), is_relative)<|MERGE_RESOLUTION|>--- conflicted
+++ resolved
@@ -7,12 +7,8 @@
     "_get_expected_index_for_update_predict",
     "_generate_polynomial_series",
     "make_forecasting_problem",
-<<<<<<< HEAD
-    "get_expected_index_for_update_predict",
-=======
     "_make_series",
     "_get_expected_index_for_update_predict",
->>>>>>> f30f9bc2
     "make_forecasting_problem",
 ]
 
@@ -81,61 +77,6 @@
     )
 
 
-<<<<<<< HEAD
-=======
-def _make_series(
-    n_timepoints=50,
-    n_columns=1,
-    all_positive=True,
-    index_type=None,
-    return_numpy=False,
-    random_state=None,
-):
-    """Helper function to generate univariate or multivariate time series"""
-    rng = check_random_state(random_state)
-    data = rng.normal(size=(n_timepoints, n_columns))
-    if all_positive:
-        data -= np.min(data, axis=0) - 1
-    if return_numpy:
-        if n_columns == 1:
-            data = data.ravel()
-        return data
-    else:
-        index = _make_index(n_timepoints, index_type)
-        if n_columns == 1:
-            return pd.Series(data.ravel(), index)
-        else:
-            return pd.DataFrame(data, index)
-
-
-def _make_index(n_timepoints, index_type=None):
-    """Helper function to make indices for unit testing"""
-
-    if index_type == "period":
-        start = "2000-01"
-        freq = "M"
-        return pd.period_range(start=start, periods=n_timepoints, freq=freq)
-
-    elif index_type == "datetime" or index_type is None:
-        # this is the default setting, note that some estimators (and basic unit
-        # tests) may not work with non-default index types
-        start = "2000-01-01"
-        freq = "D"
-        return pd.date_range(start=start, periods=n_timepoints, freq=freq)
-
-    elif index_type == "range":
-        start = 3  # check non-zero based indices
-        return pd.RangeIndex(start=start, stop=start + n_timepoints)
-
-    elif index_type == "int":
-        start = 3
-        return pd.Int64Index(np.arange(start, start + n_timepoints))
-
-    else:
-        raise ValueError(f"index_class: {index_type} is not supported")
-
-
->>>>>>> f30f9bc2
 def assert_correct_pred_time_index(y_pred_index, cutoff, fh):
     assert isinstance(y_pred_index, pd.Index)
     fh = check_fh(fh)
