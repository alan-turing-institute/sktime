--- conflicted
+++ resolved
@@ -270,10 +270,7 @@
     return Xt
 
 
-<<<<<<< HEAD
-def _concat_nested_arrays(arrs, cells_as_numpy=False):
-=======
-def convert_from_dictionary(ts_dict):
+_from_dictionary(ts_dict):
     """
     Simple conversion from a dictionary of each series, e.g. univariate
         x = {
@@ -288,9 +285,8 @@
     panda = panda.transpose()
     return from_2d_array_to_nested(panda)
 
-
-def _concat_nested_arrays(arrs, return_arrays=False):
->>>>>>> 7bc4a17b
+  
+def _concat_nested_arrays(arrs, cells_as_numpy=False):
     """
     Helper function to nest tabular arrays from nested list of arrays.
 
