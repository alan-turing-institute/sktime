from sktime.utils.time_series import time_series_slope
from sktime.transformers.tests.test_RandomIntervalFeatureExtractor import generate_df_from_array
from sktime.utils.load_data import load_from_tsfile_to_dataframe, TsFileParseException
import numpy as np
from scipy.stats import linregress
import tempfile
import os

N_ITER = 100


def test_time_series_slope():
    Y = np.array(generate_df_from_array(np.random.normal(size=10), n_rows=100).iloc[:, 0].tolist())
    y = Y[0, :]

    # Compare with scipy's linear regression function
    x = np.arange(y.size) + 1
    a = linregress(x, y).slope
    b = time_series_slope(y)
    np.testing.assert_almost_equal(a, b, decimal=10)

    # Check computations over axis
    a = np.apply_along_axis(time_series_slope, 1, Y)
    b = time_series_slope(Y, axis=1)
    np.testing.assert_equal(a, b)

    a = time_series_slope(Y, axis=1)[0]
    b = time_series_slope(y)
    np.testing.assert_equal(a, b)

    # Check linear and constant cases
    for step in [-1, 0, 1]:
        y = np.arange(1, 4) * step
<<<<<<< HEAD
        np.testing.assert_almost_equal(time_series_slope(y), step, decimal=10)
=======
        np.testing.assert_almost_equal(time_series_slope(y), step, decimal=10)

def test_load_from_tsfile_to_dataframe():
    """Test the load_from_tsfile_to_dataframe() function.
    """

    # Test that an empty file is classed an invalid

    fd, path = tempfile.mkstemp()
    try:
        with os.fdopen(fd, 'w') as tmp_file:

            # Write the contents of the file

            file_contents = ""

            tmp_file.write(file_contents)
            tmp_file.flush()

            # Parse the file and assert that it is invalid

            np.testing.assert_raises(TsFileParseException, load_from_tsfile_to_dataframe, path)

    finally:
        os.remove(path)

    # Test that a file with an incomplete set of metadata is invalid

    fd, path = tempfile.mkstemp()
    try:
        with os.fdopen(fd, 'w') as tmp_file:

            # Write the contents of the file

            file_contents = "@problemName Test Problem\n@timeStamps true\n@univariate true\n"

            tmp_file.write(file_contents)
            tmp_file.flush()

            # Parse the file and assert that it is invalid

            np.testing.assert_raises(TsFileParseException, load_from_tsfile_to_dataframe, path)

    finally:
        os.remove(path)

    # Test that a file with a complete set of metadata but no data is invalid

    fd, path = tempfile.mkstemp()
    try:
        with os.fdopen(fd, 'w') as tmp_file:

            # Write the contents of the file

            file_contents = "@problemName Test Problem\n@timeStamps true\n@univariate true\n@classLabel false\n@data"

            tmp_file.write(file_contents)
            tmp_file.flush()

            # Parse the file and assert that it is invalid

            np.testing.assert_raises(TsFileParseException, load_from_tsfile_to_dataframe, path)

    finally:
        os.remove(path)

    # Test that a file with a complete set of metadata and no data but invalid metadata values is invalid

    fd, path = tempfile.mkstemp()
    try:
        with os.fdopen(fd, 'w') as tmp_file:

            # Write the contents of the file

            file_contents = "@problemName\n@timeStamps\n@univariate true\n@classLabel false\n@data"

            tmp_file.write(file_contents)
            tmp_file.flush()

            # Parse the file and assert that it is invalid

            np.testing.assert_raises(TsFileParseException, load_from_tsfile_to_dataframe, path)

    finally:
        os.remove(path)

    # Test that a file with a complete set of metadata and a single case/dimension parses correctly

    fd, path = tempfile.mkstemp()
    try:
        with os.fdopen(fd, 'w') as tmp_file:

            # Write the contents of the file

            file_contents = "@problemName Test Problem\n@timeStamps true\n@univariate true\n@classLabel false\n@data\n"
            file_contents += "(0, 1), (1, 2)"

            tmp_file.write(file_contents)
            tmp_file.flush()

            # Parse the file

            df = load_from_tsfile_to_dataframe(path)

            # Test the DataFrame returned accurately reflects the data in the file

            np.testing.assert_equal(len(df), 1)
            np.testing.assert_equal(len(df.columns), 1)

            series = df['dim_0']
            np.testing.assert_equal(len(series), 1)

            series = df['dim_0'][0]
            np.testing.assert_equal(series[0], 1.0)
            np.testing.assert_equal(series[1], 2.0)

    finally:
        os.remove(path)

    # Test that a file with a complete set of metadata and 2 cases with 3 dimensions parses correctly

    fd, path = tempfile.mkstemp()
    try:
        with os.fdopen(fd, 'w') as tmp_file:

            # Write the contents of the file

            file_contents = "@problemName Test Problem\n@timeStamps true\n@univariate true\n@classLabel false\n@data\n"
            file_contents += "(0, 1), (1, 2):(0, 3), (1, 4):(0, 5), (1, 6)\n"
            file_contents += "(0, 11), (1, 12):(0, 13), (1,14):(0, 15), (1, 16)     \n"

            tmp_file.write(file_contents)
            tmp_file.flush()

            # Parse the file

            df = load_from_tsfile_to_dataframe(path)

            # Test the DataFrame returned accurately reflects the data in the file

            np.testing.assert_equal(len(df), 2)
            np.testing.assert_equal(len(df.columns), 3)

            series = df['dim_0']
            np.testing.assert_equal(len(series), 2)

            series = df['dim_0'][0]
            np.testing.assert_equal(len(series), 2)
            np.testing.assert_equal(series[0], 1.0)
            np.testing.assert_equal(series[1], 2.0)

            series = df['dim_0'][1]
            np.testing.assert_equal(len(series), 2)
            np.testing.assert_equal(series[0], 11.0)
            np.testing.assert_equal(series[1], 12.0)

            series = df['dim_1']
            np.testing.assert_equal(len(series), 2)

            series = df['dim_1'][0]
            np.testing.assert_equal(len(series), 2)
            np.testing.assert_equal(series[0], 3.0)
            np.testing.assert_equal(series[1], 4.0)

            series = df['dim_1'][1]
            np.testing.assert_equal(len(series), 2)
            np.testing.assert_equal(series[0], 13.0)
            np.testing.assert_equal(series[1], 14.0)

            series = df['dim_2']
            np.testing.assert_equal(len(series), 2)

            series = df['dim_2'][0]
            np.testing.assert_equal(len(series), 2)
            np.testing.assert_equal(series[0], 5.0)
            np.testing.assert_equal(series[1], 6.0)

            series = df['dim_2'][1]
            np.testing.assert_equal(len(series), 2)
            np.testing.assert_equal(series[0], 15.0)
            np.testing.assert_equal(series[1], 16.0)

    finally:
        os.remove(path)

    # Test that a file with a complete set of metadata and time-series of different length parses correctly

    fd, path = tempfile.mkstemp()
    try:
        with os.fdopen(fd, 'w') as tmp_file:

            # Write the contents of the file

            file_contents = "@problemName Test Problem\n@timeStamps true\n@univariate true\n@classLabel false\n@data\n"
            file_contents += "(0, 1), (1, 2):(0, 3):(0, 5), (1, 6)\n"
            file_contents += "(0, 11), (1, 12):(0, 13), (1,14):(0, 15)\n"

            tmp_file.write(file_contents)
            tmp_file.flush()

            # Parse the file

            df = load_from_tsfile_to_dataframe(path)

            # Test the DataFrame returned accurately reflects the data in the file

            np.testing.assert_equal(len(df), 2)
            np.testing.assert_equal(len(df.columns), 3)

            series = df['dim_0']
            np.testing.assert_equal(len(series), 2)

            series = df['dim_0'][0]
            np.testing.assert_equal(len(series), 2)
            np.testing.assert_equal(series[0], 1.0)
            np.testing.assert_equal(series[1], 2.0)

            series = df['dim_0'][1]
            np.testing.assert_equal(len(series), 2)
            np.testing.assert_equal(series[0], 11.0)
            np.testing.assert_equal(series[1], 12.0)

            series = df['dim_1']
            np.testing.assert_equal(len(series), 2)

            series = df['dim_1'][0]
            np.testing.assert_equal(len(series), 1)
            np.testing.assert_equal(series[0], 3.0)

            series = df['dim_1'][1]
            np.testing.assert_equal(len(series), 2)
            np.testing.assert_equal(series[0], 13.0)
            np.testing.assert_equal(series[1], 14.0)

            series = df['dim_2']
            np.testing.assert_equal(len(series), 2)

            series = df['dim_2'][0]
            np.testing.assert_equal(len(series), 2)
            np.testing.assert_equal(series[0], 5.0)
            np.testing.assert_equal(series[1], 6.0)

            series = df['dim_2'][1]
            np.testing.assert_equal(len(series), 1)
            np.testing.assert_equal(series[0], 15.0)

    finally:
        os.remove(path)

    # Test that a file with a complete set of metadata and data but an inconsistent number of dimensions across cases is classed as invalid

    fd, path = tempfile.mkstemp()
    try:
        with os.fdopen(fd, 'w') as tmp_file:

            # Write the contents of the file

            file_contents = "@problemName Test Problem\n@timeStamps true\n@univariate true\n@classLabel false\n@data\n"
            file_contents += "(0, 1), (1, 2):(0, 3), (1, 4):(0, 5), (1, 6)\n"
            file_contents += "(0, 11), (1, 12):(0, 13), (1,14)    \n"

            tmp_file.write(file_contents)
            tmp_file.flush()

            # Parse the file and assert that it is invalid

            np.testing.assert_raises(TsFileParseException, load_from_tsfile_to_dataframe, path)

    finally:
        os.remove(path)

    # Test that a file with a complete set of metadata and data but missing values after a tuple is classed as invalid

    fd, path = tempfile.mkstemp()
    try:
        with os.fdopen(fd, 'w') as tmp_file:

            # Write the contents of the file

            file_contents = "@problemName Test Problem\n@timeStamps true\n@univariate true\n@classLabel false\n@data\n"
            file_contents += "(0, 1), (1, 2):(0, 3), (1, 4):(0, 5),\n"

            tmp_file.write(file_contents)
            tmp_file.flush()

            # Parse the file and assert that it is invalid

            np.testing.assert_raises(TsFileParseException, load_from_tsfile_to_dataframe, path)

    finally:
        os.remove(path)

    # Test that a file with a complete set of metadata and data and some empty dimensions is classed as valid

    fd, path = tempfile.mkstemp()
    try:
        with os.fdopen(fd, 'w') as tmp_file:

            # Write the contents of the file

            file_contents = "@problemName Test Problem\n@timeStamps true\n@univariate true\n@classLabel false\n@data\n"
            file_contents += "(0, 1), (1, 2):     :(0, 5), (1, 6)\n"
            file_contents += "(0, 11), (1, 12):(0, 13), (1,14)    :       \n"
            file_contents += "(0, 21), (1, 22):(0, 23), (1,24)    :   (0,25), (1, 26)    \n"

            tmp_file.write(file_contents)
            tmp_file.flush()

            # Parse the file

            df = load_from_tsfile_to_dataframe(path)

            # Test the DataFrame returned accurately reflects the data in the file

            np.testing.assert_equal(len(df), 3)
            np.testing.assert_equal(len(df.columns), 3)

            series = df['dim_0']
            np.testing.assert_equal(len(series), 3)

            series = df['dim_0'][0]
            np.testing.assert_equal(len(series), 2)
            np.testing.assert_equal(series[0], 1.0)
            np.testing.assert_equal(series[1], 2.0)

            series = df['dim_0'][1]
            np.testing.assert_equal(len(series), 2)
            np.testing.assert_equal(series[0], 11.0)
            np.testing.assert_equal(series[1], 12.0)

            series = df['dim_0'][2]
            np.testing.assert_equal(len(series), 2)
            np.testing.assert_equal(series[0], 21.0)
            np.testing.assert_equal(series[1], 22.0)

            series = df['dim_1']
            np.testing.assert_equal(len(series), 3)

            series = df['dim_1'][0]
            np.testing.assert_equal(len(series), 0)

            series = df['dim_1'][1]
            np.testing.assert_equal(len(series), 2)
            np.testing.assert_equal(series[0], 13.0)
            np.testing.assert_equal(series[1], 14.0)

            series = df['dim_1'][2]
            np.testing.assert_equal(len(series), 2)
            np.testing.assert_equal(series[0], 23.0)
            np.testing.assert_equal(series[1], 24.0)

            series = df['dim_2']
            np.testing.assert_equal(len(series), 3)

            series = df['dim_2'][0]
            np.testing.assert_equal(len(series), 2)
            np.testing.assert_equal(series[0], 5.0)
            np.testing.assert_equal(series[1], 6.0)

            series = df['dim_2'][1]
            np.testing.assert_equal(len(series), 0)

            series = df['dim_2'][2]
            np.testing.assert_equal(len(series), 2)
            np.testing.assert_equal(series[0], 25.0)
            np.testing.assert_equal(series[1], 26.0)

    finally:
        os.remove(path)

    # Test that a file with a complete set of metadata and data that contains datetimes as timestamps and has some empty dimensions is classed as valid

    fd, path = tempfile.mkstemp()
    try:
        with os.fdopen(fd, 'w') as tmp_file:

            # Write the contents of the file

            file_contents = "@problemName Test Problem\n@timeStamps true\n@univariate true\n@classLabel false\n@data\n"
            file_contents += "(01/01/2019 00:00:00, 1),  (01/02/2019 00:00:00, 2)  :                                                      : (01/05/2019 00:00:00, 5), (01/06/2019 00:00:00, 6)\n"
            file_contents += "(01/01/2020 00:00:00, 11), (01/02/2020 00:00:00, 12) : (01/03/2020 00:00:00, 13), (01/04/2020 00:00:00, 14) :  \n"
            file_contents += "(01/01/2021 00:00:00, 21), (01/02/2021 00:00:00, 22) : (01/03/2021 00:00:00, 23), (01/04/2021 00:00:00, 24) :  \n"

            tmp_file.write(file_contents)
            tmp_file.flush()

            # Parse the file

            df = load_from_tsfile_to_dataframe(path)

            # Test the DataFrame returned accurately reflects the data in the file

            np.testing.assert_equal(len(df), 3)
            np.testing.assert_equal(len(df.columns), 3)

            series = df['dim_0']
            np.testing.assert_equal(len(series), 3)

            series = df['dim_0'][0]
            np.testing.assert_equal(len(series), 2)
            np.testing.assert_equal(series["01/01/2019"], 1.0)
            np.testing.assert_equal(series["01/02/2019"], 2.0)

            series = df['dim_0'][1]
            np.testing.assert_equal(len(series), 2)
            np.testing.assert_equal(series["01/01/2020"], 11.0)
            np.testing.assert_equal(series["01/02/2020"], 12.0)

            series = df['dim_0'][2]
            np.testing.assert_equal(len(series), 2)
            np.testing.assert_equal(series["01/01/2021"], 21.0)
            np.testing.assert_equal(series["01/02/2021"], 22.0)

            series = df['dim_1']
            np.testing.assert_equal(len(series), 3)

            series = df['dim_1'][0]
            np.testing.assert_equal(len(series), 0)

            series = df['dim_1'][1]
            np.testing.assert_equal(len(series), 2)
            np.testing.assert_equal(series["01/03/2020"], 13.0)
            np.testing.assert_equal(series["01/04/2020"], 14.0)

            series = df['dim_1'][2]
            np.testing.assert_equal(len(series), 2)
            np.testing.assert_equal(series["01/03/2021"], 23.0)
            np.testing.assert_equal(series["01/04/2021"], 24.0)

            series = df['dim_2']
            np.testing.assert_equal(len(series), 3)

            series = df['dim_2'][0]
            np.testing.assert_equal(len(series), 2)
            np.testing.assert_equal(series["01/05/2019"], 5.0)
            np.testing.assert_equal(series["01/06/2019"], 6.0)

            series = df['dim_2'][1]
            np.testing.assert_equal(len(series), 0)

            series = df['dim_2'][2]
            np.testing.assert_equal(len(series), 0)

    finally:
        os.remove(path)

    # Test that a file that mixes timestamp conventions is invalid

    fd, path = tempfile.mkstemp()
    try:
        with os.fdopen(fd, 'w') as tmp_file:

            # Write the contents of the file

            file_contents = "@problemName Test Problem\n@timeStamps true\n@univariate true\n@classLabel false\n@data\n"
            file_contents += "(01/01/2019 00:00:00, 1),  (01/02/2019 00:00:00, 2)  :                                                      : (01/05/2019 00:00:00, 5), (01/06/2019 00:00:00, 6)\n"
            file_contents += "(00, 11), (1, 12) : (01/03/2020 00:00:00, 13), (01/04/2020 00:00:00, 14) :  \n"
            file_contents += "(01/01/2021 00:00:00, 21), (01/02/2021 00:00:00, 22) : (01/03/2021 00:00:00, 23), (01/04/2021 00:00:00, 24) :  \n"

            tmp_file.write(file_contents)
            tmp_file.flush()

            # Parse the file and assert that it is invalid

            np.testing.assert_raises(TsFileParseException, load_from_tsfile_to_dataframe, path)

    finally:
        os.remove(path)

    # Test that a file with a complete set of metadata and data but missing classes is classed as invalid

    fd, path = tempfile.mkstemp()
    try:
        with os.fdopen(fd, 'w') as tmp_file:

            # Write the contents of the file

            file_contents = "@problemName Test Problem\n@timeStamps true\n@univariate true\n@classLabel true 0 1 2\n@data\n"
            file_contents += "(0, 1), (1, 2):(0, 3), (1, 4):(0, 5), (1, 6)\n"
            file_contents += "(0, 11), (1, 12):(0, 13), (1,14):(0, 15), (1, 16)     \n"

            tmp_file.write(file_contents)
            tmp_file.flush()

            # Parse the file and assert that it is invalid

            np.testing.assert_raises(TsFileParseException, load_from_tsfile_to_dataframe, path)

    finally:
        os.remove(path)

    # Test that a file with a complete set of metadata and data but invalid classes is classed as invalid

    fd, path = tempfile.mkstemp()
    try:
        with os.fdopen(fd, 'w') as tmp_file:

            # Write the contents of the file

            file_contents = "@problemName Test Problem\n@timeStamps true\n@univariate true\n@classLabel true 0 1 2\n@data\n"
            file_contents += "(0, 1), (1, 2):(0, 3), (1, 4):(0, 5), (1, 6) : 0 \n"
            file_contents += "(0, 11), (1, 12):(0, 13), (1,14):(0, 15), (1, 16)   : 3  \n"

            tmp_file.write(file_contents)
            tmp_file.flush()

            # Parse the file and assert that it is invalid

            np.testing.assert_raises(TsFileParseException, load_from_tsfile_to_dataframe, path)

    finally:
        os.remove(path)

    # Test that a file with a complete set of metadata and data with classes is classed as valid

    fd, path = tempfile.mkstemp()
    try:
        with os.fdopen(fd, 'w') as tmp_file:

            # Write the contents of the file

            file_contents = "@problemName Test Problem\n@timeStamps true\n@univariate true\n@classLabel true 0 1 2\n@data\n"
            file_contents += "(0, 1), (1, 2):(0, 3), (1, 4):(0, 5), (1, 6): 0\n"
            file_contents += "(0, 11), (1, 12):(0, 13), (1,14):(0, 15), (1, 16): 2     \n"

            tmp_file.write(file_contents)
            tmp_file.flush()

            # Parse the file

            df, y = load_from_tsfile_to_dataframe(path)

            # Test the DataFrame of X values returned accurately reflects the data in the file

            np.testing.assert_equal(len(df), 2)
            np.testing.assert_equal(len(df.columns), 3)

            series = df['dim_0']
            np.testing.assert_equal(len(series), 2)

            series = df['dim_0'][0]
            np.testing.assert_equal(len(series), 2)
            np.testing.assert_equal(series[0], 1.0)
            np.testing.assert_equal(series[1], 2.0)

            series = df['dim_0'][1]
            np.testing.assert_equal(len(series), 2)
            np.testing.assert_equal(series[0], 11.0)
            np.testing.assert_equal(series[1], 12.0)

            series = df['dim_1']
            np.testing.assert_equal(len(series), 2)

            series = df['dim_1'][0]
            np.testing.assert_equal(len(series), 2)
            np.testing.assert_equal(series[0], 3.0)
            np.testing.assert_equal(series[1], 4.0)

            series = df['dim_1'][1]
            np.testing.assert_equal(len(series), 2)
            np.testing.assert_equal(series[0], 13.0)
            np.testing.assert_equal(series[1], 14.0)

            series = df['dim_2']
            np.testing.assert_equal(len(series), 2)

            series = df['dim_2'][0]
            np.testing.assert_equal(len(series), 2)
            np.testing.assert_equal(series[0], 5.0)
            np.testing.assert_equal(series[1], 6.0)

            series = df['dim_2'][1]
            np.testing.assert_equal(len(series), 2)
            np.testing.assert_equal(series[0], 15.0)
            np.testing.assert_equal(series[1], 16.0)

            # Test that the class values are as expected

            np.testing.assert_equal(len(y), 2)
            np.testing.assert_equal(y[0], "0")
            np.testing.assert_equal(y[1], "2")

    finally:
        os.remove(path)

    # Test that a file with a complete set of metadata and data, with no timestamps, is classed as valid

    fd, path = tempfile.mkstemp()
    try:
        with os.fdopen(fd, 'w') as tmp_file:

            # Write the contents of the file

            file_contents = "@problemName Test Problem\n@timeStamps false\n@univariate true\n@classLabel false\n@data\n"
            file_contents += "1,2:3,4:5,6\n"
            file_contents += "11,12:13,14:15,16\n"
            file_contents += "21,22:23,24:25,26\n"

            tmp_file.write(file_contents)
            tmp_file.flush()

            # Parse the file

            df = load_from_tsfile_to_dataframe(path)

            # Test the DataFrame returned accurately reflects the data in the file

            np.testing.assert_equal(len(df), 3)
            np.testing.assert_equal(len(df.columns), 3)

            series = df['dim_0']
            np.testing.assert_equal(len(series), 3)

            series = df['dim_0'][0]
            np.testing.assert_equal(len(series), 2)
            np.testing.assert_equal(series[0], 1.0)
            np.testing.assert_equal(series[1], 2.0)

            series = df['dim_0'][1]
            np.testing.assert_equal(len(series), 2)
            np.testing.assert_equal(series[0], 11.0)
            np.testing.assert_equal(series[1], 12.0)

            series = df['dim_0'][2]
            np.testing.assert_equal(len(series), 2)
            np.testing.assert_equal(series[0], 21.0)
            np.testing.assert_equal(series[1], 22.0)

            series = df['dim_1']
            np.testing.assert_equal(len(series), 3)

            series = df['dim_1'][0]
            np.testing.assert_equal(len(series), 2)
            np.testing.assert_equal(series[0], 3.0)
            np.testing.assert_equal(series[1], 4.0)

            series = df['dim_1'][1]
            np.testing.assert_equal(len(series), 2)
            np.testing.assert_equal(series[0], 13.0)
            np.testing.assert_equal(series[1], 14.0)

            series = df['dim_1'][2]
            np.testing.assert_equal(len(series), 2)
            np.testing.assert_equal(series[0], 23.0)
            np.testing.assert_equal(series[1], 24.0)

            series = df['dim_2']
            np.testing.assert_equal(len(series), 3)

            series = df['dim_2'][0]
            np.testing.assert_equal(len(series), 2)
            np.testing.assert_equal(series[0], 5.0)
            np.testing.assert_equal(series[1], 6.0)

            series = df['dim_2'][1]
            np.testing.assert_equal(len(series), 2)
            np.testing.assert_equal(series[0], 15.0)
            np.testing.assert_equal(series[1], 16.0)

            series = df['dim_2'][2]
            np.testing.assert_equal(len(series), 2)
            np.testing.assert_equal(series[0], 25.0)
            np.testing.assert_equal(series[1], 26.0)

    finally:
        os.remove(path)

    # Test that a file with a complete set of metadata and data, with no timestamps and some empty dimensions, is classed as valid

    fd, path = tempfile.mkstemp()
    try:
        with os.fdopen(fd, 'w') as tmp_file:

            # Write the contents of the file

            file_contents = "@problemName Test Problem\n@timeStamps false\n@univariate true\n@classLabel false\n@data\n"
            file_contents += "1,2::5,6\n"
            file_contents += "11,12:13,14:15,16\n"
            file_contents += "21,22:23,24:\n"

            tmp_file.write(file_contents)
            tmp_file.flush()

            # Parse the file

            df = load_from_tsfile_to_dataframe(path)

            # Test the DataFrame returned accurately reflects the data in the file

            np.testing.assert_equal(len(df), 3)
            np.testing.assert_equal(len(df.columns), 3)

            series = df['dim_0']
            np.testing.assert_equal(len(series), 3)

            series = df['dim_0'][0]
            np.testing.assert_equal(len(series), 2)
            np.testing.assert_equal(series[0], 1.0)
            np.testing.assert_equal(series[1], 2.0)

            series = df['dim_0'][1]
            np.testing.assert_equal(len(series), 2)
            np.testing.assert_equal(series[0], 11.0)
            np.testing.assert_equal(series[1], 12.0)

            series = df['dim_0'][2]
            np.testing.assert_equal(len(series), 2)
            np.testing.assert_equal(series[0], 21.0)
            np.testing.assert_equal(series[1], 22.0)

            series = df['dim_1']
            np.testing.assert_equal(len(series), 3)

            series = df['dim_1'][0]
            np.testing.assert_equal(len(series), 0)

            series = df['dim_1'][1]
            np.testing.assert_equal(len(series), 2)
            np.testing.assert_equal(series[0], 13.0)
            np.testing.assert_equal(series[1], 14.0)

            series = df['dim_1'][2]
            np.testing.assert_equal(len(series), 2)
            np.testing.assert_equal(series[0], 23.0)
            np.testing.assert_equal(series[1], 24.0)

            series = df['dim_2']
            np.testing.assert_equal(len(series), 3)

            series = df['dim_2'][0]
            np.testing.assert_equal(len(series), 2)
            np.testing.assert_equal(series[0], 5.0)
            np.testing.assert_equal(series[1], 6.0)

            series = df['dim_2'][1]
            np.testing.assert_equal(len(series), 2)
            np.testing.assert_equal(series[0], 15.0)
            np.testing.assert_equal(series[1], 16.0)

            series = df['dim_2'][2]
            np.testing.assert_equal(len(series), 0)

    finally:
        os.remove(path)

    # Test that a file with a complete set of metadata and data, with no timestamps and some empty dimensions and classes, is classed as valid

    fd, path = tempfile.mkstemp()
    try:
        with os.fdopen(fd, 'w') as tmp_file:
            # Write the contents of the file

            file_contents = "@problemName Test Problem\n@timeStamps false\n@univariate true\n@classLabel true cat bear dog\n@data\n"
            file_contents += "1,2::5,6:cat  \n"
            file_contents += "11,12:13,14:15,16:  dog\n"
            file_contents += "21,22:23,24::   bear   \n"

            tmp_file.write(file_contents)
            tmp_file.flush()

            # Parse the file

            df, y = load_from_tsfile_to_dataframe(path)

            # Test the DataFrame of X values returned accurately reflects the data in the file

            np.testing.assert_equal(len(df), 3)
            np.testing.assert_equal(len(df.columns), 3)

            series = df['dim_0']
            np.testing.assert_equal(len(series), 3)

            series = df['dim_0'][0]
            np.testing.assert_equal(len(series), 2)
            np.testing.assert_equal(series[0], 1.0)
            np.testing.assert_equal(series[1], 2.0)

            series = df['dim_0'][1]
            np.testing.assert_equal(len(series), 2)
            np.testing.assert_equal(series[0], 11.0)
            np.testing.assert_equal(series[1], 12.0)

            series = df['dim_0'][2]
            np.testing.assert_equal(len(series), 2)
            np.testing.assert_equal(series[0], 21.0)
            np.testing.assert_equal(series[1], 22.0)

            series = df['dim_1']
            np.testing.assert_equal(len(series), 3)

            series = df['dim_1'][0]
            np.testing.assert_equal(len(series), 0)

            series = df['dim_1'][1]
            np.testing.assert_equal(len(series), 2)
            np.testing.assert_equal(series[0], 13.0)
            np.testing.assert_equal(series[1], 14.0)

            series = df['dim_1'][2]
            np.testing.assert_equal(len(series), 2)
            np.testing.assert_equal(series[0], 23.0)
            np.testing.assert_equal(series[1], 24.0)

            series = df['dim_2']
            np.testing.assert_equal(len(series), 3)

            series = df['dim_2'][0]
            np.testing.assert_equal(len(series), 2)
            np.testing.assert_equal(series[0], 5.0)
            np.testing.assert_equal(series[1], 6.0)

            series = df['dim_2'][1]
            np.testing.assert_equal(len(series), 2)
            np.testing.assert_equal(series[0], 15.0)
            np.testing.assert_equal(series[1], 16.0)

            series = df['dim_2'][2]
            np.testing.assert_equal(len(series), 0)

            # Test that the class values are as expected

            np.testing.assert_equal(len(y), 3)
            np.testing.assert_equal(y[0], "cat")
            np.testing.assert_equal(y[1], "dog")
            np.testing.assert_equal(y[2], "bear")

    finally:
        os.remove(path)
>>>>>>> 44d294e3
<|MERGE_RESOLUTION|>--- conflicted
+++ resolved
@@ -31,9 +31,6 @@
     # Check linear and constant cases
     for step in [-1, 0, 1]:
         y = np.arange(1, 4) * step
-<<<<<<< HEAD
-        np.testing.assert_almost_equal(time_series_slope(y), step, decimal=10)
-=======
         np.testing.assert_almost_equal(time_series_slope(y), step, decimal=10)
 
 def test_load_from_tsfile_to_dataframe():
@@ -861,5 +858,4 @@
             np.testing.assert_equal(y[2], "bear")
 
     finally:
-        os.remove(path)
->>>>>>> 44d294e3
+        os.remove(path)