--- conflicted
+++ resolved
@@ -1,7 +1,4 @@
-<<<<<<< HEAD
-=======
 # -*- coding: utf-8 -*-
->>>>>>> f13c9e18
 __all__ = [
     "check_y",
     "check_X",
@@ -11,51 +8,28 @@
     "check_window_length",
     "check_step_length",
     "check_time_index",
-<<<<<<< HEAD
-    "check_consistent_time_index",
-    "check_alpha",
-    "check_fh_values",
-    "check_cutoffs",
-    "check_scoring",
-    "check_sp",
-    "check_fh_is_relative"
-=======
     "check_equal_time_index",
     "check_alpha",
     "check_cutoffs",
     "check_scoring",
     "check_sp",
     "SUPPORTED_INDEX_TYPES",
->>>>>>> f13c9e18
 ]
 __author__ = ["Markus Löning", "@big-o"]
 
 import numpy as np
 import pandas as pd
-<<<<<<< HEAD
+
 from sktime.utils.validation import is_int
 
-
-def check_y_X(y, X):
-=======
-
-from sktime.utils.validation import is_int
-
 SUPPORTED_INDEX_TYPES = (pd.Int64Index, pd.RangeIndex, pd.PeriodIndex, pd.DatetimeIndex)
 
 
 def check_y_X(y, X=None, allow_empty=False, allow_constant=True):
->>>>>>> f13c9e18
     """Validate input data.
-    Parameters
-    ----------
-<<<<<<< HEAD
-    y : pandas Series or numpy ndarray
-    X : pandas DataFrame
-    Returns
-    -------
-    None
-=======
+
+    Parameters
+    ----------
     y : pd.Series
     X : pd.DataFrame, optional (default=None)
     allow_empty : bool, optional (default=False)
@@ -63,42 +37,27 @@
     allow_constant : bool, optional (default=True)
         If True, constant `y` does not raise an error.
 
->>>>>>> f13c9e18
     Raises
     ------
     ValueError
         If y or X are invalid inputs
     """
-<<<<<<< HEAD
-    y = check_y(y)
-    X = check_X(X)
-    check_consistent_time_index(y, X)
-    return y, X
-=======
     y = check_y(y, allow_empty=allow_empty, allow_constant=allow_constant)
 
     if X is not None:
         X = check_X(X)
         check_equal_time_index(y, X)
->>>>>>> f13c9e18
 
     return y, X
 
-<<<<<<< HEAD
-=======
-
->>>>>>> f13c9e18
+
 def check_y(y, allow_empty=False, allow_constant=True):
     """Validate input data.
     Parameters
     ----------
     y : pd.Series
     allow_empty : bool, optional (default=False)
-<<<<<<< HEAD
-        If True, empty `y` does not raise an error.
-=======
         If True, empty `y` raises an error.
->>>>>>> f13c9e18
     allow_constant : bool, optional (default=True)
         If True, constant `y` does not raise an error.
 
@@ -113,48 +72,6 @@
     """
     # Check if pandas series or numpy array
     if not isinstance(y, pd.Series):
-<<<<<<< HEAD
-        raise TypeError(
-            f"`y` must be a pandas Series, but found type: {type(y)}")
-
-    # check that series is not empty
-    if not allow_empty:
-        if len(y) < 1:
-            raise ValueError(
-                f"`y` must contain at least some observations, but found "
-                f"empty series: {y}")
-
-    if not allow_constant:
-        if np.all(y == y.iloc[0]):
-            raise ValueError("All values of `y` are the same")
-
-    # check time index
-    check_time_index(y.index)
-    return y
-
-
-def check_cv(cv):
-    """
-    Check CV generators.
-
-    Parameters
-    ----------
-    cv : CV generator
-
-    Raises
-    ------
-    ValueError
-        if cv does not have the required attributes.
-    """
-    from sktime.forecasting.model_selection._split import BaseSplitter
-    allowed_base_class = BaseSplitter
-    if not isinstance(cv, allowed_base_class):
-        raise TypeError(f"`cv` is not an instance of {allowed_base_class}")
-    return cv
-
-
-def check_time_index(time_index):
-=======
         raise TypeError(f"`y` must be a pandas Series, but found type: {type(y)}")
 
     if not allow_constant:
@@ -187,42 +104,18 @@
 
 
 def check_time_index(index, allow_empty=False):
->>>>>>> f13c9e18
     """Check time index.
 
     Parameters
     ----------
-<<<<<<< HEAD
-    time_index : pd.Index or np.array
-=======
     index : pd.Index or np.array
         Time index
     allow_empty : bool, optional (default=False)
         If True, empty `index` raises an error.
->>>>>>> f13c9e18
 
     Returns
     -------
     time_index : pd.Index
-<<<<<<< HEAD
-    """
-    if isinstance(time_index, np.ndarray):
-        time_index = pd.Index(time_index)
-
-    # period or datetime index are not support yet
-    supported_index_types = (pd.RangeIndex, pd.Int64Index, pd.UInt64Index)
-    if not isinstance(time_index, supported_index_types):
-        raise NotImplementedError(f"{type(time_index)} is not supported, "
-                                  f"please use one of "
-                                  f"{supported_index_types} instead.")
-
-    if not time_index.is_monotonic:
-        raise ValueError(
-            f"Time index must be sorted (monotonically increasing), "
-            f"but found: {time_index}")
-
-    return time_index
-=======
         Validated time index
     """
     if isinstance(index, np.ndarray):
@@ -250,7 +143,6 @@
         )
 
     return index
->>>>>>> f13c9e18
 
 
 def check_X(X):
@@ -270,39 +162,7 @@
         If y is an invalid input
     """
     if not isinstance(X, pd.DataFrame):
-<<<<<<< HEAD
-        raise ValueError(f"`X` must a pandas DataFrame, but found: {type(X)}")
-    if X.shape[0] > 1:
-        raise ValueError(
-            f"`X` must consist of a single row, but found: {X.shape[0]} rows")
-
-    # Check if index is the same for all columns.
-
-    # Get index from first row, can be either pd.Series or np.array.
-    first_index = X.iloc[0, 0].index if hasattr(X.iloc[0, 0],
-                                                'index') else pd.RangeIndex(
-        X.iloc[0, 0].shape[0])
-
-    # Series must contain now least 2 observations, otherwise should be
-    # primitive.
-    if len(first_index) < 1:
-        raise ValueError(
-            f'Time series must contain now least 2 observations, but found: '
-            f'{len(first_index)} observations in column: {X.columns[0]}')
-
-    # Compare with remaining columns
-    for c, col in enumerate(X.columns):
-        index = X.iloc[0, c].index if hasattr(X.iloc[0, c],
-                                              'index') else pd.RangeIndex(
-            X.iloc[0, 0].shape[0])
-        if not np.array_equal(first_index, index):
-            raise ValueError(
-                f'Found time series with unequal index in column {col}. '
-                f'Input time-series must have the same index.')
-
-=======
         raise ValueError(f"`X` must a pd.DataFrame, but found: {type(X)}")
->>>>>>> f13c9e18
     return X
 
 
@@ -312,12 +172,8 @@
         if not is_int(window_length) or window_length < 1:
             raise ValueError(
                 f"`window_length_` must be a positive integer >= 1 or None, "
-<<<<<<< HEAD
-                f"but found: {window_length}")
-=======
                 f"but found: {window_length}"
             )
->>>>>>> f13c9e18
     return window_length
 
 
@@ -327,12 +183,8 @@
         if not is_int(step_length) or step_length < 1:
             raise ValueError(
                 f"`step_length` must be a positive integer >= 1 or None, "
-<<<<<<< HEAD
-                f"but found: {step_length}")
-=======
                 f"but found: {step_length}"
             )
->>>>>>> f13c9e18
     return step_length
 
 
@@ -355,45 +207,11 @@
     return sp
 
 
-<<<<<<< HEAD
-def check_fh(fh):
-=======
 def check_fh(fh, enforce_relative=False):
->>>>>>> f13c9e18
     """Validate forecasting horizon.
 
     Parameters
     ----------
-<<<<<<< HEAD
-    fh : int, list of int, array of int or FH
-        Forecasting horizon with steps ahead to predict.
-
-    Returns
-    -------
-    fh : FH
-        Checked forecasting horizon.
-    """
-    from sktime.forecasting.base._fh import FH
-    if not isinstance(fh, FH):
-        fh = FH(fh)
-    return fh
-
-
-def check_fh_is_relative(fh):
-    """Check if fh is relative.
-
-    Parameters
-    ----------
-    fh : np.array, list, int or FH
-
-    Raises
-    ------
-    TypeError : if fh is not relative
-    """
-    from sktime.forecasting import FH
-    if isinstance(fh, FH) and not fh.is_relative:
-        raise TypeError("`fh` must be relative, but found absolute `fh`")
-=======
     fh : int, list, np.array, pd.Index or ForecastingHorizon
         Forecasting horizon specifying the time points to predict.
     enforce_relative : bool, optional (default=False)
@@ -419,7 +237,6 @@
 
     if enforce_relative and not fh.is_relative:
         raise ValueError("`fh` must be relative, but found absolute `fh`")
->>>>>>> f13c9e18
 
     return fh
 
@@ -427,19 +244,6 @@
 def check_equal_time_index(*ys):
     """Check that time series have the same (time) indices.
 
-<<<<<<< HEAD
-def check_consistent_time_index(*ys, y_train=None):
-    """Check that y_test and y_pred have consistent indices.
-    Parameters
-    ----------
-    y_test : pd.Series
-    y_pred : pd.Series
-    y_train : pd.Series
-    Raises
-    ------
-    ValueError
-        If time indicies are not equal
-=======
     Parameters
     ----------
     ys : pd.Series or pd.DataFrame
@@ -449,32 +253,17 @@
     ------
     ValueError
         If (time) indices are not the same
->>>>>>> f13c9e18
     """
 
     # only validate indices if data is passed as pd.Series
     first_index = ys[0].index
     check_time_index(first_index)
-<<<<<<< HEAD
+
     for y in ys[1:]:
         check_time_index(y.index)
 
         if not first_index.equals(y.index):
-            raise ValueError("Found inconsistent time indices.")
-
-    if y_train is not None:
-        check_time_index(y_train.index)
-        if y_train.index.max() >= first_index.min():
-            raise ValueError("Found `y_train` with time index which is not "
-                             "before time index of `y_pred`")
-=======
-
-    for y in ys[1:]:
-        check_time_index(y.index)
-
-        if not first_index.equals(y.index):
             raise ValueError("Some (time) indices are not the same.")
->>>>>>> f13c9e18
 
 
 def check_alpha(alpha):
@@ -491,113 +280,6 @@
     # check type
     if isinstance(alpha, list):
         if not all(isinstance(a, float) for a in alpha):
-<<<<<<< HEAD
-            raise ValueError("When `alpha` is passed as a list, "
-                             "it must be a list of floats")
-
-    elif isinstance(alpha, float):
-        alpha = [alpha]  # make iterable
-
-    # check range
-    for a in alpha:
-        if not 0 < a < 1:
-            raise ValueError(f"`alpha` must lie in the open interval (0, 1), "
-                             f"but found: {a}.")
-
-    return alpha
-
-
-def check_cutoffs(cutoffs):
-    if not isinstance(cutoffs, np.ndarray):
-        raise ValueError(
-            f"`cutoffs` must be a np.array, but found: {type(cutoffs)}")
-
-    if not all([is_int(cutoff) for cutoff in cutoffs]):
-        raise ValueError("All cutoff points must be integers")
-
-    if not cutoffs.ndim == 1:
-        raise ValueError("`cutoffs must be 1-dimensional array")
-
-    if not len(cutoffs) > 0:
-        raise ValueError("Found empty `cutoff` array")
-
-    return np.sort(cutoffs)
-
-
-def check_scoring(scoring):
-    from sktime.performance_metrics.forecasting._classes import \
-        MetricFunctionWrapper
-    from sktime.performance_metrics.forecasting import sMAPE
-
-    if scoring is None:
-        return sMAPE()
-
-    if not callable(scoring):
-        raise TypeError("`scoring` must be a callable object")
-
-    allowed_base_class = MetricFunctionWrapper
-    if not isinstance(scoring, allowed_base_class):
-        raise TypeError(
-            f"`scoring` must inherit from `{allowed_base_class.__name__}`")
-
-    return scoring
-
-
-def check_fh_values(values):
-    """Validate forecasting horizon values.
-
-    Parameters
-    ----------
-    values : int, list of int, array of int
-        Forecasting horizon with steps ahead to predict.
-
-    Raises
-    ------
-    TypeError : if values do not meet criteria
-
-    Returns
-    -------
-    fh : numpy array of int
-        Sorted and validated forecasting horizon.
-    """
-    # check single integer
-    if is_int(values):
-        values = np.array([values], dtype=np.int)
-
-    # check array
-    elif isinstance(values, np.ndarray):
-        if values.ndim > 1:
-            raise TypeError(f"`fh` must be a 1d array, but found shape: "
-                            f"{values.shape}")
-
-        if not np.issubdtype(values.dtype, np.integer):
-            raise TypeError(f"If `fh` is passed as an array, it must "
-                            f"be an array of integers, but found an "
-                            f"array of type: {values.dtype}")
-
-    # check list
-    elif isinstance(values, list):
-        if not np.all([is_int(h) for h in values]):
-            raise TypeError("If `fh` is passed as a list, "
-                            "it has to be a list of integers.")
-        values = np.array(values, dtype=np.int)
-
-    else:
-        raise TypeError(f"`fh` has to be either a numpy array, list, "
-                        f"or a single integer, but found: {type(values)}")
-
-    # check fh is not empty
-    if len(values) < 1:
-        raise TypeError("`fh` cannot be empty, please specify now least one "
-                        "step to forecast.")
-
-    # check fh does not contain duplicates
-    if len(values) != len(np.unique(values)):
-        raise TypeError("`fh` should not contain duplicates.")
-
-    # sort fh
-    return np.sort(values)
-=======
             raise ValueError(
                 "When `alpha` is passed as a list, " "it must be a list of floats"
             )
@@ -642,5 +324,4 @@
     if not isinstance(scoring, allowed_base_class):
         raise TypeError(f"`scoring` must inherit from `{allowed_base_class.__name__}`")
 
-    return scoring
->>>>>>> f13c9e18
+    return scoring