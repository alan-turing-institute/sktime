# -*- coding: utf-8 -*-
""" BOSS classifiers
dictionary based BOSS classifiers based on SFA transform. Contains a single
BOSS and a BOSS ensemble
"""

__author__ = "Matthew Middlehurst"
__all__ = ["BOSSEnsemble", "BOSSIndividual", "boss_distance"]

import math
import sys
import time
from itertools import compress

import numpy as np
from sklearn.utils import check_random_state
from sklearn.utils.multiclass import class_distribution

from sktime.classification.base import BaseClassifier
from sktime.transformers.series_as_features.dictionary_based import SFA
from sktime.utils.validation.series_as_features import check_X
from sktime.utils.validation.series_as_features import check_X_y
from sktime.utils.data_container import tabularize


# from numba import njit
# from numba.typed import Dict


class BOSSEnsemble(BaseClassifier):
    """Bag of SFA Symbols (BOSS)

    Bag of SFA Symbols Ensemble: implementation of BOSS from Schafer:
    @article
    {schafer15boss,
     author = {Patrick Schäfer,
            title = {The BOSS is concerned with time series classification
            in the presence of noise},
            journal = {Data Mining and Knowledge Discovery},
            volume = {29},
            number= {6},
            year = {2015}
    }
    Overview: Input n series length m
    BOSS performs a gird search over a set of parameter values, evaluating
    each with a LOOCV. It then retains
    all ensemble members within 92% of the best. There are three primary
    parameters:
            alpha: alphabet size
            w: window length
            l: word length.
    for any combination, a single BOSS slides a window length w along the
    series. The w length window is shortened to
    an l length word through taking a Fourier transform and keeping the
    first l/2 complex coefficients. These l
    coefficents are then discretised into alpha possible values, to form a
    word length l. A histogram of words for each
    series is formed and stored. fit involves finding n histograms.

    predict uses 1 nearest neighbour with a bespoke distance function.

    For the Java version, see
    https://github.com/uea-machine-learning/tsml/blob/master/src/main/java
    /tsml/classifiers/dictionary_based/BOSS.java


    Parameters
    ----------
    randomised_ensemble     : bool, turns the option to just randomise the
    ensemble members rather than cross validate (cBOSS) (default=False)
    n_parameter_samples     : int, if search is randomised, number of
    parameter combos to try (default=250)
    threshold               : double [0,1]. retain all classifiers within
    threshold% of the best one, optional (default =0.92)
    max_ensemble_size       : int or None, retain a maximum number of
    classifiers, even if within threshold, optional
    (default = 500, recommended 50 for cBOSS)
    max_win_len_prop        : maximum window length as a proportion of
    series length (default =1)
    time_limit              : time contract to limit build time in minutes
    (default=0, no limit)
    min_window              : minimum window size, (default=10)
    random_state            : int or None, seed for random, integer,
    optional (default to no seed)

    Attributes
    ----------
    n_classes               : extracted from the data
    n_instances             : extracted from the data
    n_estimators           : The final number of classifiers used (
    <=max_ensemble_size)
    series_length           : length of all series (assumed equal)
    classifiers             : array of DecisionTree classifiers
    weights                 : weight of each classifier in the ensemble

    """

    def __init__(
        self,
        randomised_ensemble=False,
        n_parameter_samples=250,
        threshold=0.92,
        max_ensemble_size=500,
        max_win_len_prop=1,
        time_limit=0.0,
        min_window=10,
        random_state=None,
    ):
        self.randomised_ensemble = randomised_ensemble
        self.n_parameter_samples = n_parameter_samples
        self.threshold = threshold
        self.max_ensemble_size = max_ensemble_size
        self.max_win_len_prop = max_win_len_prop
        self.time_limit = time_limit
        self.random_state = random_state

        self.classifiers = []
        self.weights = []
        self.weight_sum = 0
        self.n_classes = 0
        self.classes_ = []
        self.class_dictionary = {}
        self.n_estimators = 0
        self.series_length = 0
        self.n_instances = 0

        self.word_lengths = [16, 14, 12, 10, 8]
        self.norm_options = [True, False]
        self.min_window = min_window
        self.alphabet_size = 4
        super(BOSSEnsemble, self).__init__()

    def fit(self, X, y):
        """Build an ensemble of BOSS classifiers from the training set (X,
        y), either through randomising over the para
         space to make a fixed size ensemble quickly or by creating a
         variable size ensemble of those within a threshold
         of the best
        Parameters
        ----------
        X : pd.DataFrame of shape [n_instances, 1]
            Nested dataframe with univariate time-series in cells.
        y : array-like, shape = [n_instances] The class labels.

        Returns
        -------
        self : object
        """
        X, y = check_X_y(X, y, enforce_univariate=True, coerce_to_numpy=True)

        self.time_limit = self.time_limit * 60
        self.n_instances, _, self.series_length = X.shape
        self.n_classes = np.unique(y).shape[0]
        self.classes_ = class_distribution(np.asarray(y).reshape(-1, 1))[0][0]
        for index, classVal in enumerate(self.classes_):
            self.class_dictionary[classVal] = index

        self.classifiers = []
        self.weights = []

        X = tabularize(X, return_array=True)

        # Window length parameter space dependent on series length

        max_window_searches = self.series_length / 4
        max_window = int(self.series_length * self.max_win_len_prop)
        win_inc = int((max_window - self.min_window) / max_window_searches)
        if win_inc < 1:
            win_inc = 1

        # cBOSS
        if self.randomised_ensemble:
            possible_parameters = self._unique_parameters(max_window, win_inc)
            num_classifiers = 0
            start_time = time.time()
            train_time = 0
            subsample_size = int(self.n_instances * 0.7)
            lowest_acc = 0
            lowest_acc_idx = 0

            rng = check_random_state(self.random_state)

            if self.time_limit > 0:
                self.n_parameter_samples = 0

            while (
                train_time < self.time_limit
                or num_classifiers < self.n_parameter_samples
            ) and len(possible_parameters) > 0:
                parameters = possible_parameters.pop(
                    rng.randint(0, len(possible_parameters))
                )

                subsample = rng.choice(
                    self.n_instances, size=subsample_size, replace=False
                )
<<<<<<< HEAD
                X_subsample = X[subsample, :]
=======
                X_subsample = X[subsample]  # .iloc[subsample, :]
>>>>>>> 84051d60
                y_subsample = y[subsample]

                boss = BOSSIndividual(
                    *parameters,
                    alphabet_size=self.alphabet_size,
                    save_words=False,
                    random_state=self.random_state
                )
                boss.fit(X_subsample, y_subsample)
                boss._clean()

                boss.accuracy = self._individual_train_acc(
                    boss, y_subsample, subsample_size, lowest_acc
                )
                weight = math.pow(boss.accuracy, 4)

                if num_classifiers < self.max_ensemble_size:
                    if boss.accuracy < lowest_acc:
                        lowest_acc = boss.accuracy
                        lowest_acc_idx = num_classifiers
                    self.weights.append(weight)
                    self.classifiers.append(boss)

                elif boss.accuracy > lowest_acc:
                    self.weights[lowest_acc_idx] = weight
                    self.classifiers[lowest_acc_idx] = boss
                    lowest_acc, lowest_acc_idx = self._worst_ensemble_acc()

                num_classifiers += 1
                train_time = time.time() - start_time
        # BOSS
        else:
            max_acc = -1
            min_max_acc = -1

            for normalise in self.norm_options:
                for win_size in range(self.min_window, max_window + 1, win_inc):
                    boss = BOSSIndividual(
                        win_size,
                        self.word_lengths[0],
                        normalise,
                        self.alphabet_size,
                        save_words=True,
                        random_state=self.random_state,
                    )
                    boss.fit(X, y)

                    best_classifier_for_win_size = boss
                    best_acc_for_win_size = -1

                    # the used work length may be shorter
                    best_word_len = boss.transformer.word_length

                    for n, word_len in enumerate(self.word_lengths):
                        if n > 0:
                            boss = boss._shorten_bags(word_len)

                        boss.accuracy = self._individual_train_acc(
                            boss, y, self.n_instances, best_acc_for_win_size
                        )

                        # print(win_size, boss.accuracy)
                        if boss.accuracy >= best_acc_for_win_size:
                            best_acc_for_win_size = boss.accuracy
                            best_classifier_for_win_size = boss
                            best_word_len = word_len

                    if self._include_in_ensemble(
                        best_acc_for_win_size,
                        max_acc,
                        min_max_acc,
                        len(self.classifiers),
                    ):
                        best_classifier_for_win_size._clean()
                        best_classifier_for_win_size._set_word_len(best_word_len)
                        self.classifiers.append(best_classifier_for_win_size)

                        # print("appending", best_acc_for_win_size, win_size)
                        if best_acc_for_win_size > max_acc:
                            max_acc = best_acc_for_win_size
                            self.classifiers = list(
                                compress(
                                    self.classifiers,
                                    [
                                        classifier.accuracy >= max_acc * self.threshold
                                        for c, classifier in enumerate(self.classifiers)
                                    ],
                                )
                            )

                        min_max_acc, min_acc_ind = self._worst_ensemble_acc()

                        if len(self.classifiers) > self.max_ensemble_size:
                            if min_acc_ind > -1:
                                del self.classifiers[min_acc_ind]
                                min_max_acc, min_acc_ind = self._worst_ensemble_acc()

            self.weights = [1 for n in range(len(self.classifiers))]

        self.n_estimators = len(self.classifiers)
        self.weight_sum = np.sum(self.weights)

        self._is_fitted = True
        return self

    def predict(self, X):
        rng = check_random_state(self.random_state)
        return np.array(
            [
                self.classes_[int(rng.choice(np.flatnonzero(prob == prob.max())))]
                for prob in self.predict_proba(X)
            ]
        )

    def predict_proba(self, X):
        self.check_is_fitted()
<<<<<<< HEAD
        X = check_X(X, enforce_univariate=True, coerce_to_numpy=True)
=======
        X = check_X(X, enforce_univariate=True)
        X = tabularize(X, return_array=True)
>>>>>>> 84051d60

        sums = np.zeros((X.shape[0], self.n_classes))

        for n, clf in enumerate(self.classifiers):
            preds = clf.predict(X)
            for i in range(0, X.shape[0]):
                sums[i, self.class_dictionary[preds[i]]] += self.weights[n]

        dists = sums / (np.ones(self.n_classes) * self.weight_sum)

        return dists

    def _include_in_ensemble(self, acc, max_acc, min_max_acc, size):
        if acc >= max_acc * self.threshold:
            if size >= self.max_ensemble_size:
                return acc > min_max_acc
            else:
                return True
        return False

    def _worst_ensemble_acc(self):
        min_acc = 1.0
        min_acc_idx = -1

        for c, classifier in enumerate(self.classifiers):
            if classifier.accuracy < min_acc:
                min_acc = classifier.accuracy
                min_acc_idx = c

        return min_acc, min_acc_idx

    def _get_train_probs(self, X):
        num_inst = X.shape[0]
        results = np.zeros((num_inst, self.n_classes))
        divisor = np.ones(self.n_classes) * np.sum(self.weights)
        for i in range(num_inst):
            sums = np.zeros(self.n_classes)

            for n, clf in enumerate(self.classifiers):
                sums[
                    self.class_dictionary.get(clf._train_predict(i), -1)
                ] += self.weights[n]

            dists = sums / divisor
            for n in range(self.n_classes):
                results[i][n] = dists[n]

        return results

    def _unique_parameters(self, max_window, win_inc):
        possible_parameters = [
            [win_size, word_len, normalise]
            for n, normalise in enumerate(self.norm_options)
            for win_size in range(self.min_window, max_window + 1, win_inc)
            for g, word_len in enumerate(self.word_lengths)
        ]

        return possible_parameters

    def _individual_train_acc(self, boss, y, train_size, lowest_acc):
        correct = 0
        required_correct = int(lowest_acc * train_size)

        for i in range(train_size):
            if correct + train_size - i < required_correct:
                return -1

            c = boss._train_predict(i)

            if c == y[i]:
                correct += 1

        return correct / train_size


class BOSSIndividual(BaseClassifier):
    """Single Bag of SFA Symbols (BOSS) classifier

    Bag of SFA Symbols Ensemble: implementation of BOSS from Schaffer :
    @article
    """

    def __init__(
        self,
        window_size=10,
        word_length=8,
        norm=False,
        alphabet_size=4,
        save_words=True,
        random_state=None,
    ):
        self.window_size = window_size
        self.word_length = word_length
        self.norm = norm
        self.alphabet_size = alphabet_size

        self.save_words = save_words
        self.random_state = random_state

        self.transformer = SFA(
            word_length=word_length,
            alphabet_size=alphabet_size,
            window_size=window_size,
            norm=norm,
            remove_repeat_words=True,
            bigrams=False,
<<<<<<< HEAD
=======
            return_pandas_data_series=False,
>>>>>>> 84051d60
            save_words=save_words,
        )
        self.transformed_data = []
        self.accuracy = 0

        self.class_vals = []
        self.num_classes = 0
        self.classes_ = []
        self.class_dictionary = {}
        super(BOSSIndividual, self).__init__()

    def fit(self, X, y):

        if isinstance(X, pd.Series) or isinstance(X, pd.DataFrame):
            X, y = check_X_y(X, y, enforce_univariate=True)
            X = tabularize(X, return_array=True)

        sfa = self.transformer.fit_transform(X)
        self.transformed_data = sfa[0]  # .iloc[:, 0]

        self.class_vals = y
        self.num_classes = np.unique(y).shape[0]
        self.classes_ = class_distribution(np.asarray(y).reshape(-1, 1))[0][0]
        for index, classVal in enumerate(self.classes_):
            self.class_dictionary[classVal] = index

        self._is_fitted = True
        return self

    def predict(self, X):
        self.check_is_fitted()

        if isinstance(X, pd.Series) or isinstance(X, pd.DataFrame):
            X = check_X(X, enforce_univariate=True)
            X = tabularize(X, return_array=True)

        rng = check_random_state(self.random_state)

        classes = []
        test_bags = self.transformer.transform(X)
        test_bags = test_bags[0]  # .iloc[:, 0]

        for test_bag in test_bags:
            best_dist = sys.float_info.max
            nn = None

            for n, bag in enumerate(self.transformed_data):
                dist = boss_distance(test_bag, bag, best_dist)

                if dist < best_dist or (dist == best_dist and rng.random() < 0.5):
                    best_dist = dist
                    nn = self.class_vals[n]

            classes.append(nn)

        return np.array(classes)

    def predict_proba(self, X):
        preds = self.predict(X)
        dists = np.zeros((X.shape[0], self.num_classes))

        for i in range(0, X.shape[0]):
            dists[i, self.class_dictionary.get(preds[i])] += 1

        return dists

    def _train_predict(self, train_num):
        test_bag = self.transformed_data[train_num]
        best_dist = sys.float_info.max
        nn = None

        for n, bag in enumerate(self.transformed_data):
            if n == train_num:
                continue

            dist = boss_distance(test_bag, bag, best_dist)

            if dist < best_dist:
                best_dist = dist
                nn = self.class_vals[n]

        return nn

    def _shorten_bags(self, word_len):
        new_boss = BOSSIndividual(
            self.window_size,
            word_len,
            self.norm,
            self.alphabet_size,
            save_words=self.save_words,
            random_state=self.random_state,
        )
        new_boss.transformer = self.transformer
        sfa = self.transformer._shorten_bags(word_len)
        new_boss.transformed_data = sfa[0]  # .iloc[:, 0]

        new_boss.class_vals = self.class_vals
        new_boss.num_classes = self.num_classes
        new_boss.classes_ = self.classes_
        new_boss.class_dictionary = self.class_dictionary

        new_boss._is_fitted = True
        return new_boss

    def _clean(self):
        self.transformer.words = None
        self.transformer.save_words = False

    def _set_word_len(self, word_len):
        self.word_length = word_len
        self.transformer.word_length = word_len


# @njit()
# def _dist(val_a, val_b):
#     return (val_a - val_b) * (val_a - val_b)


def boss_distance(first, second, best_dist=sys.float_info.max):
    dist = 0

    if isinstance(first, dict):
        for word, val_a in first.items():
            val_b = second.get(word, 0)
            buf = val_a - val_b
            dist += buf * buf

            if dist > best_dist:
                return sys.float_info.max
    else:
        dist = np.sum(
            [
                0 if first[n] == 0 else (first[n] - second[n]) * (first[n] - second[n])
                for n in range(len(first))
            ]
        )

    return dist<|MERGE_RESOLUTION|>--- conflicted
+++ resolved
@@ -20,7 +20,6 @@
 from sktime.transformers.series_as_features.dictionary_based import SFA
 from sktime.utils.validation.series_as_features import check_X
 from sktime.utils.validation.series_as_features import check_X_y
-from sktime.utils.data_container import tabularize
 
 
 # from numba import njit
@@ -158,10 +157,7 @@
         self.classifiers = []
         self.weights = []
 
-        X = tabularize(X, return_array=True)
-
         # Window length parameter space dependent on series length
-
         max_window_searches = self.series_length / 4
         max_window = int(self.series_length * self.max_win_len_prop)
         win_inc = int((max_window - self.min_window) / max_window_searches)
@@ -194,11 +190,7 @@
                 subsample = rng.choice(
                     self.n_instances, size=subsample_size, replace=False
                 )
-<<<<<<< HEAD
-                X_subsample = X[subsample, :]
-=======
                 X_subsample = X[subsample]  # .iloc[subsample, :]
->>>>>>> 84051d60
                 y_subsample = y[subsample]
 
                 boss = BOSSIndividual(
@@ -315,12 +307,7 @@
 
     def predict_proba(self, X):
         self.check_is_fitted()
-<<<<<<< HEAD
         X = check_X(X, enforce_univariate=True, coerce_to_numpy=True)
-=======
-        X = check_X(X, enforce_univariate=True)
-        X = tabularize(X, return_array=True)
->>>>>>> 84051d60
 
         sums = np.zeros((X.shape[0], self.n_classes))
 
@@ -427,10 +414,6 @@
             norm=norm,
             remove_repeat_words=True,
             bigrams=False,
-<<<<<<< HEAD
-=======
-            return_pandas_data_series=False,
->>>>>>> 84051d60
             save_words=save_words,
         )
         self.transformed_data = []
@@ -444,9 +427,7 @@
 
     def fit(self, X, y):
 
-        if isinstance(X, pd.Series) or isinstance(X, pd.DataFrame):
-            X, y = check_X_y(X, y, enforce_univariate=True)
-            X = tabularize(X, return_array=True)
+        X, y = check_X_y(X, y, enforce_univariate=True, coerce_to_numpy=True)
 
         sfa = self.transformer.fit_transform(X)
         self.transformed_data = sfa[0]  # .iloc[:, 0]
@@ -462,10 +443,7 @@
 
     def predict(self, X):
         self.check_is_fitted()
-
-        if isinstance(X, pd.Series) or isinstance(X, pd.DataFrame):
-            X = check_X(X, enforce_univariate=True)
-            X = tabularize(X, return_array=True)
+        X = check_X(X, enforce_univariate=True, coerce_to_numpy=True)
 
         rng = check_random_state(self.random_state)
 
