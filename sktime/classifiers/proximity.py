# Proximity Forest: An effective and scalable distance-based classifier for time series
#
# author: George Oastler (linkedin.com/goastler; github.com/goastler)
#
# paper link: https://arxiv.org/abs/1808.10594
# bibtex reference:
# @article{DBLP:journals/corr/abs-1808-10594,
#   author    = {Benjamin Lucas and
#                Ahmed Shifaz and
#                Charlotte Pelletier and
#                Lachlan O'Neill and
#                Nayyar A. Zaidi and
#                Bart Goethals and
#                Fran{\c{c}}ois Petitjean and
#                Geoffrey I. Webb},
#   title     = {Proximity Forest: An effective and scalable distance-based classifier
#                for time series},
#   journal   = {CoRR},
#   volume    = {abs/1808.10594},
#   year      = {2018},
#   url       = {http://arxiv.org/abs/1808.10594},
#   archivePrefix = {arXiv},
#   eprint    = {1808.10594},
#   timestamp = {Mon, 03 Sep 2018 13:36:40 +0200},
#   biburl    = {https://dblp.org/rec/bib/journals/corr/abs-1808-10594},
#   bibsource = {dblp computer science bibliography, https://dblp.org}
# }
#
# todo unit tests / sort out current unit tests
# todo logging package rather than print to screen
# todo get params avoid func pointer - use name
# todo set params use func name or func pointer
# todo constructor accept str name func / pointer
# todo duck-type functions
# todo comment-up transformers / util classes
# todo fix docstrings

__author__ = 'George Oastler (linkedin.com/goastler; github.com/goastler)'

import numpy as np
import pandas as pd
from joblib import Parallel, delayed
from scipy import stats
from sklearn.preprocessing import LabelEncoder, normalize
from sklearn.utils import check_random_state
from sktime.distances.elastic_cython import dtw_distance, erp_distance, lcss_distance, msm_distance, twe_distance, \
    wdtw_distance

<<<<<<< HEAD
from .base import BaseClassifier
from ..distances import (dtw_distance, erp_distance, lcss_distance, msm_distance, twe_distance, wdtw_distance)
from ..transformers.series_to_series import CachedTransformer, DerivativeSlopeTransformer
from ..utils import comparison, dataset_properties
from ..utils.transformations import tabularise
from ..utils.validation import check_X, check_X_y


def _derivative_distance(distance_measure, transformer):
    def distance(instance_a, instance_b, **params):  # todo limit
        df = pd.DataFrame([instance_a, instance_b])
        df = transformer.transform(X = df)
        instance_a = df.iloc[0, :]
        instance_b = df.iloc[1, :]
        return distance_measure(instance_a, instance_b, **params)

    return distance


def distance_predefined_params(distance_measure, **params):
    def distance(instance_a, instance_b):
        return distance_measure(instance_a, instance_b, **params)

    return distance


def cython_wrapper(distance_measure):
    def distance(instance_a, instance_b, **params):
        # find distance
        instance_a = tabularise(instance_a, return_array = True)  # todo use specific dimension rather than whole
        # thing?
        instance_b = tabularise(instance_b, return_array = True)  # todo use specific dimension rather than whole thing?
        instance_a = np.transpose(instance_a)
        instance_b = np.transpose(instance_b)
        return distance_measure(instance_a, instance_b, **params)

=======
from sktime.classifiers.base import BaseClassifier
from sktime.transformers.series_to_series import CachedTransformer, DerivativeSlopeTransformer
from sktime.utils import comparison, dataset_properties
from sktime.utils.transformations import tabularise
from sktime.utils.validation import check_X, check_X_y


def _derivative_distance(distance_measure, transformer):
    def distance(instance_a, instance_b, **params):
        df = pd.DataFrame([instance_a, instance_b])
        df = transformer.transform(X=df)
        instance_a = df.iloc[0, :]
        instance_b = df.iloc[1, :]
        return distance_measure(instance_a, instance_b, **params)

    return distance


def distance_predefined_params(distance_measure, **params):
    def distance(instance_a, instance_b):
        return distance_measure(instance_a, instance_b, **params)

    return distance


def cython_wrapper(distance_measure):
    def distance(instance_a, instance_b, **params):
        # find distance
        instance_a = tabularise(instance_a, return_array=True)  # todo use specific dimension rather than whole
        # thing?
        instance_b = tabularise(instance_b, return_array=True)  # todo use specific dimension rather than whole thing?
        instance_a = np.transpose(instance_a)
        instance_b = np.transpose(instance_b)
        return distance_measure(instance_a, instance_b, **params)

>>>>>>> ef4f12c8
    return distance


def pure(y):
    """
    test whether a set of class labels are pure (i.e. all the same)
    ----
    Parameters
    ----
    y : 1d array like
        array of class labels
    ----
    Returns
    ----
    result : boolean
        whether the set of class labels is pure
    """
    # get unique class labels
    unique_class_labels = np.unique(np.array(y))
    # if more than 1 unique then not pure
    return len(unique_class_labels) <= 1


def gini_gain(y, y_subs):
    '''
    get gini score of a split, i.e. the gain from parent to children
    ----
    Parameters
    ----
    y : 1d array like
        array of class labels at parent
    y_subs : list of 1d array like
        list of array of class labels, one array per child
    ----
    Returns
    ----
    score : float
        gini score of the split from parent class labels to children. Note a higher score means better gain,
        i.e. a better split
    '''
    y = np.array(y)
    # find number of instances overall
    parent_n_instances = y.shape[0]
    # if parent has no instances then is pure
    if parent_n_instances == 0:
        for child in y_subs:
            if len(child) > 0:
                raise ValueError('children populated but parent empty')
        return 0.5
    # find gini for parent node
    score = gini(y)
    # sum the children's gini scores
    for index in range(len(y_subs)):
        child_class_labels = y_subs[index]
        # ignore empty children
        if len(child_class_labels) > 0:
            # find gini score for this child
            child_score = gini(child_class_labels)
            # weight score by proportion of instances at child compared to parent
            child_size = len(child_class_labels)
            child_score *= (child_size / parent_n_instances)
            # add to cumulative sum
            score -= child_score
    return score


def gini(y):
    '''
    get gini score at a specific node
    ----
    Parameters
    ----
    y : 1d numpy array
        array of class labels
    ----
    Returns
    ----
    score : float
        gini score for the set of class labels (i.e. how pure they are). A larger score means more impurity. Zero means
        pure.
    '''
    y = np.array(y)
    # get number instances at node
    n_instances = y.shape[0]
    if n_instances > 0:
        # count each class
        unique_class_labels, class_counts = np.unique(y, return_counts = True)
        # subtract class entropy from current score for each class
        class_counts = np.divide(class_counts, n_instances)
        class_counts = np.power(class_counts, 2)
        sum = np.sum(class_counts)
        return 1 - sum
    else:
        # y is empty, therefore considered pure
        raise ValueError(' y empty')


def get_one_exemplar_per_class_proximity(proximity):
    '''
    unpack proximity object into X, y and random_state for picking exemplars.
    ----
    Parameters
    ----
    proximity : Proximity object
        Proximity like object containing the X, y and random_state variables required for picking exemplars.
    ----
    Returns
    ----
    chosen_instances : list
        list of the chosen exemplar instances.
    chosen_class_labels : array
        list of corresponding class labels for each of the chosen exemplar instances.
    '''
    return get_one_exemplar_per_class(proximity.X,
                                      proximity.y,
                                      proximity.random_state)


def get_one_exemplar_per_class(X, y, random_state):
    '''
    Pick one exemplar instance per class in the dataset.
    ----
    Parameters
    ----
    X : array-like or sparse matrix of shape = [n_samps, num_atts]
            The training input samples.  If a Pandas data frame is passed, the column _dim_to_use is extracted
    y : array-like, shape = [n_samples] or [n_samples, n_outputs]
        The class labels.
    random_state : numpy RandomState
        a random state for sampling random numbers
    ----
    Returns
    ----
    chosen_instances : list
        list of the chosen exemplar instances.
    chosen_class_labels : array
        list of corresponding class labels for each of the chosen exemplar instances.
    '''
    # find unique class labels
    unique_class_labels = np.unique(y)
    n_unique_class_labels = len(unique_class_labels)
    chosen_instances = [None] * n_unique_class_labels
    # for each class randomly choose and instance
    for class_label_index in range(n_unique_class_labels):
        class_label = unique_class_labels[class_label_index]
        # filter class labels for desired class and get indices
        indices = np.argwhere(y == class_label)
        # flatten numpy output
        indices = np.ravel(indices)
        # random choice
        index = random_state.choice(indices)
        # record exemplar instance and class label
        instance = X.iloc[index, :]
        chosen_instances[class_label_index] = instance
    # convert lists to numpy arrays
    return chosen_instances, unique_class_labels


def dtw_distance_measure_getter(X):
    return {
<<<<<<< HEAD
            'distance_measure': [cython_wrapper(dtw_distance)],
            'w'               : stats.uniform(0, 0.25)
            }
=======
        'distance_measure': [cython_wrapper(dtw_distance)],
        'w': stats.uniform(0, 0.25)
    }
>>>>>>> ef4f12c8


def msm_distance_measure_getter(X):
    n_dimensions = 1  # todo use other dimensions
    return {
<<<<<<< HEAD
            'distance_measure': [cython_wrapper(msm_distance)],
            'dim_to_use'      : stats.randint(low = 0, high = n_dimensions),
            'c'               : [0.01, 0.01375, 0.0175, 0.02125, 0.025, 0.02875, 0.0325,
                                 0.03625, 0.04, 0.04375, 0.0475, 0.05125,
                                 0.055, 0.05875, 0.0625, 0.06625, 0.07, 0.07375, 0.0775,
                                 0.08125, 0.085, 0.08875, 0.0925, 0.09625,
                                 0.1, 0.136, 0.172, 0.208,
                                 0.244, 0.28, 0.316, 0.352, 0.388, 0.424, 0.46, 0.496,
                                 0.532, 0.568, 0.604, 0.64, 0.676, 0.712, 0.748,
                                 0.784, 0.82, 0.856,
                                 0.892, 0.928, 0.964, 1, 1.36, 1.72, 2.08, 2.44, 2.8,
                                 3.16, 3.52, 3.88, 4.24, 4.6, 4.96, 5.32, 5.68,
                                 6.04, 6.4, 6.76, 7.12,
                                 7.48, 7.84, 8.2, 8.56, 8.92, 9.28, 9.64, 10, 13.6, 17.2,
                                 20.8, 24.4, 28, 31.6, 35.2, 38.8, 42.4, 46,
                                 49.6, 53.2, 56.8, 60.4,
                                 64, 67.6, 71.2, 74.8, 78.4, 82, 85.6, 89.2, 92.8, 96.4,
                                 100]
            }
=======
        'distance_measure': [cython_wrapper(msm_distance)],
        'dim_to_use': stats.randint(low=0, high=n_dimensions),
        'c': [0.01, 0.01375, 0.0175, 0.02125, 0.025, 0.02875, 0.0325,
              0.03625, 0.04, 0.04375, 0.0475, 0.05125,
              0.055, 0.05875, 0.0625, 0.06625, 0.07, 0.07375, 0.0775,
              0.08125, 0.085, 0.08875, 0.0925, 0.09625,
              0.1, 0.136, 0.172, 0.208,
              0.244, 0.28, 0.316, 0.352, 0.388, 0.424, 0.46, 0.496,
              0.532, 0.568, 0.604, 0.64, 0.676, 0.712, 0.748,
              0.784, 0.82, 0.856,
              0.892, 0.928, 0.964, 1, 1.36, 1.72, 2.08, 2.44, 2.8,
              3.16, 3.52, 3.88, 4.24, 4.6, 4.96, 5.32, 5.68,
              6.04, 6.4, 6.76, 7.12,
              7.48, 7.84, 8.2, 8.56, 8.92, 9.28, 9.64, 10, 13.6, 17.2,
              20.8, 24.4, 28, 31.6, 35.2, 38.8, 42.4, 46,
              49.6, 53.2, 56.8, 60.4,
              64, 67.6, 71.2, 74.8, 78.4, 82, 85.6, 89.2, 92.8, 96.4,
              100]
    }
>>>>>>> ef4f12c8


def erp_distance_measure_getter(X):
    stdp = dataset_properties.stdp(X)
    instance_length = dataset_properties.max_instance_length(X)  # todo should this use the max instance
    # length for unequal length dataset instances?
    max_raw_warping_window = np.floor((instance_length + 1) / 4)
    n_dimensions = 1  # todo use other dimensions
    return {
<<<<<<< HEAD
            'distance_measure': [cython_wrapper(erp_distance)],
            'dim_to_use'      : stats.randint(low = 0, high = n_dimensions),
            'g'               : stats.uniform(0.2 * stdp, 0.8 * stdp - 0.2 * stdp),
            'band_size'       : stats.randint(low = 0, high = max_raw_warping_window + 1)
            # scipy stats randint is exclusive on the max value, hence + 1
            }
=======
        'distance_measure': [cython_wrapper(erp_distance)],
        'dim_to_use': stats.randint(low=0, high=n_dimensions),
        'g': stats.uniform(0.2 * stdp, 0.8 * stdp - 0.2 * stdp),
        'band_size': stats.randint(low=0, high=max_raw_warping_window + 1)
        # scipy stats randint is exclusive on the max value, hence + 1
    }
>>>>>>> ef4f12c8


def lcss_distance_measure_getter(X):
    stdp = dataset_properties.stdp(X)
    instance_length = dataset_properties.max_instance_length(X)  # todo should this use the max instance
    # length for unequal length dataset instances?
    max_raw_warping_window = np.floor((instance_length + 1) / 4)
    n_dimensions = 1  # todo use other dimensions
    return {
<<<<<<< HEAD
            'distance_measure': [cython_wrapper(lcss_distance)],
            'dim_to_use'      : stats.randint(low = 0, high = n_dimensions),
            'epsilon'         : stats.uniform(0.2 * stdp, stdp - 0.2 * stdp),
            'delta'           : stats.randint(low = 0, high = max_raw_warping_window +
                                                              1)  # scipy stats randint
            # is exclusive on the max value, hence + 1
            }
=======
        'distance_measure': [cython_wrapper(lcss_distance)],
        'dim_to_use': stats.randint(low=0, high=n_dimensions),
        'epsilon': stats.uniform(0.2 * stdp, stdp - 0.2 * stdp),
        'delta': stats.randint(low=0, high=max_raw_warping_window +
                                           1)  # scipy stats randint
        # is exclusive on the max value, hence + 1
    }
>>>>>>> ef4f12c8


def twe_distance_measure_getter(X):
    return {
<<<<<<< HEAD
            'distance_measure': [cython_wrapper(twe_distance)],
            'penalty'         : [0, 0.011111111, 0.022222222, 0.033333333, 0.044444444, 0.055555556, 0.066666667,
                                 0.077777778, 0.088888889, 0.1],
            'stiffness'       : [0.00001, 0.0001, 0.0005, 0.001, 0.005, 0.01, 0.05, 0.1, 0.5, 1]
            }
=======
        'distance_measure': [cython_wrapper(twe_distance)],
        'penalty': [0, 0.011111111, 0.022222222, 0.033333333, 0.044444444, 0.055555556, 0.066666667,
                    0.077777778, 0.088888889, 0.1],
        'stiffness': [0.00001, 0.0001, 0.0005, 0.001, 0.005, 0.01, 0.05, 0.1, 0.5, 1]
    }
>>>>>>> ef4f12c8


def wdtw_distance_measure_getter(X):
    return {
<<<<<<< HEAD
            'distance_measure': [cython_wrapper(wdtw_distance)],
            'g'               : stats.uniform(0,
                                              1)
            }
=======
        'distance_measure': [cython_wrapper(wdtw_distance)],
        'g': stats.uniform(0,
                           1)
    }
>>>>>>> ef4f12c8


def euclidean_distance_measure_getter(X):
    return {
<<<<<<< HEAD
            'distance_measure': [cython_wrapper(dtw_distance)],
            'w'               : [0]
            }
=======
        'distance_measure': [cython_wrapper(dtw_distance)],
        'w': [0]
    }
>>>>>>> ef4f12c8


def setup_wddtw_distance_measure_getter(transformer):
    def getter(X):
        return {
<<<<<<< HEAD
                'distance_measure': [_derivative_distance(cython_wrapper(wdtw_distance), transformer)],
                'g'               : stats.uniform(0,
                                                  1)
                }
=======
            'distance_measure': [_derivative_distance(cython_wrapper(wdtw_distance), transformer)],
            'g': stats.uniform(0,
                               1)
        }
>>>>>>> ef4f12c8

    return getter


def setup_ddtw_distance_measure_getter(transformer):
    def getter(X):
        return {
<<<<<<< HEAD
                'distance_measure': [_derivative_distance(cython_wrapper(dtw_distance), transformer)],
                'w'               : stats.uniform(0,
                                                  0.25)
                }
=======
            'distance_measure': [_derivative_distance(cython_wrapper(dtw_distance), transformer)],
            'w': stats.uniform(0,
                               0.25)
        }
>>>>>>> ef4f12c8

    return getter


def setup_all_distance_measure_getter(proximity):
    transformer = CachedTransformer(DerivativeSlopeTransformer())
    distance_measure_getters = [
<<<<<<< HEAD
            euclidean_distance_measure_getter,
            dtw_distance_measure_getter,
            setup_ddtw_distance_measure_getter(transformer),
            wdtw_distance_measure_getter,
            setup_wddtw_distance_measure_getter(transformer),
            msm_distance_measure_getter,
            lcss_distance_measure_getter,
            erp_distance_measure_getter,
            twe_distance_measure_getter,
=======
        euclidean_distance_measure_getter,
        dtw_distance_measure_getter,
        setup_ddtw_distance_measure_getter(transformer),
        wdtw_distance_measure_getter,
        setup_wddtw_distance_measure_getter(transformer),
        msm_distance_measure_getter,
        lcss_distance_measure_getter,
        erp_distance_measure_getter,
        twe_distance_measure_getter,
>>>>>>> ef4f12c8
            ]

    def pick_rand_distance_measure(proximity):
        random_state = proximity.random_state
        X = proximity.X
        distance_measure_getter = random_state.choice(distance_measure_getters)
        distance_measure_perm = distance_measure_getter(X)
        param_perm = pick_rand_param_perm_from_dict(distance_measure_perm, random_state)
        distance_measure = param_perm['distance_measure']
        del param_perm['distance_measure']
        return distance_predefined_params(distance_measure, **param_perm)

    return pick_rand_distance_measure


def pick_rand_param_perm_from_dict(param_pool, random_state):
    '''
    pick a parameter permutation given a list of dictionaries contain potential values OR a list of values OR a
    distribution of values (a distribution must have the .rvs() function to sample values)
    ----------
    param_pool : list of dicts OR list OR distribution
        parameters in the same format as GridSearchCV from scikit-learn. example:
        param_grid = [
          {'C': [1, 10, 100, 1000], 'kernel': ['linear']},
          {'C': [1, 10, 100, 1000], 'gamma': [{'C': [1, 10, 100, 1000], 'kernel': ['linear']}],
          'kernel': ['rbf']},
         ]
    Returns
    -------
    param_perm : dict
        distance measure and corresponding parameters in dictionary format
    '''
    # construct empty permutation
    param_perm = {}
    # for each parameter
    for param_name, param_values in param_pool.items():
        # if it is a list
        if isinstance(param_values, list):
            # randomly pick a value
            param_value = param_values[random_state.randint(len(param_values))]
            # if the value is another dict then get a random parameter permutation from that dict (recursive over
            # 2 funcs)
            # if isinstance(param_value, dict): # no longer require recursive param perms
            #     param_value = _pick_param_permutation(param_value, random_state)
        # else if parameter is a distribution
        elif hasattr(param_values, 'rvs'):
            # sample from the distribution
<<<<<<< HEAD
            param_value = param_values.rvs(random_state = random_state)
=======
            param_value = param_values.rvs(random_state=random_state)
>>>>>>> ef4f12c8
        else:
            # otherwise we don't know how to obtain a value from the parameter
            raise Exception('unknown type of parameter pool')
        # add parameter name and value to permutation
        param_perm[param_name] = param_value
    return param_perm


def pick_rand_param_perm_from_list(params, random_state):
    '''
    get a random parameter permutation providing a distance measure and corresponding parameters
    ----------
    params : list of dicts
        parameters in the same format as GridSearchCV from scikit-learn. example:
        param_grid = [
          {'C': [1, 10, 100, 1000], 'kernel': ['linear']},
          {'C': [1, 10, 100, 1000], 'gamma': [{'C': [1, 10, 100, 1000], 'kernel': ['linear']}], 'kernel': ['rbf']},
         ]
    Returns
    -------
    permutation : dict
        distance measure and corresponding parameters in dictionary format
    '''
    #
    param_pool = random_state.choice(params)
    permutation = pick_rand_param_perm_from_dict(param_pool, random_state)
    return permutation


def best_of_n_stumps(n):
    '''
    Generate the function to pick the best of n stump evaluations.
    ----
    Parameters
    ----
    n : int
        the number of stumps to evaluate before picking the best. Must be 1 or more.
    ----
    Returns
    ----
    find_best_stump : func
        function to find the best of n stumps.
    '''
    if n < 1:
        raise ValueError('n cannot be less than 1')
<<<<<<< HEAD

    def find_best_stump(proximity):
        '''
        Pick the best of n stump evaluations.
        ----
        Parameters
        ----
        proximity : Proximity like object
            the proximity object to split data from.
        ----
        Returns
        ----
        stump : ProximityStump
            the best stump / split of data of the n attempts.
        '''
        stumps = []
        # for n stumps
        for index in range(n):
            # duplicate tree configuration
            stump = ProximityStump(
                    random_state = proximity.random_state,
                    get_exemplars = proximity.get_exemplars,
                    distance_measure = proximity.distance_measure,
                    setup_distance_measure = proximity.setup_distance_measure,
                    get_distance_measure = proximity.get_distance_measure,
                    get_gain = proximity.get_gain,
                    verbosity = proximity.verbosity,
                    label_encoder = proximity.label_encoder,
                    n_jobs = proximity.n_jobs
                    )
            # grow the stump
            stump.fit(proximity.X, proximity.y)
            stump.grow()
            stumps.append(stump)
        # pick the best stump based upon gain
        stump = comparison.max(stumps, proximity.random_state, lambda stump: stump.entropy)
        return stump

    return find_best_stump


class ProximityStump(BaseClassifier):
    '''
        proximity tree classifier of depth 1 - in other words, a k=1 nearest neighbour classifier with neighbourhood
        limited
        to x exemplar instances
        ----
        Parameters
        ----
        pick_exemplars_method : callable
            Method to pick exemplars from a set of instances and class labels
        param_perm : dict
            a dictionary containing a distance measure and corresponding parameter
        gain_method : callable
            a method to calculate the gain of this split / stump
        label_encoder : LabelEncoder
            a label encoder, can be pre-populated
        random_state : numpy RandomState
            a random state for sampling random numbers
        verbosity : int
            level of verbosity in output
        dimension : int
            dimension of the dataset to use. Defaults to zero for univariate datasets.
        ----
        Attributes
        ----
        exemplar_instances : panda dataframe
            the chosen exemplar instances
        exemplar_class_labels : numpy 1d array
            array of class labels corresponding to the exemplar instances
            the exemplar instances class labels
        remaining_instances : panda dataframe
            the remaining instances after exemplars have been removed
        remaining_class_labels : numpy 1d array
            array of class labels corresponding to the exemplar instances
            the remaining instances class labels after picking exemplars
        branch_instances : list of panda dataframes
            list of dataframes of instances, one for each child of this stump. I.e. if a stump splits into two children,
            there will be a list of dataframes of length two. branch_instance[0] will contain all train instances
            closest to exemplar 0, branch_instances[1] contains all train instances closest to exemplar 1,
            etc. Exemplars are in the exemplar_instances variable
        branch_class_labels: list of numpy 1d arrays
            similar to branch_instances, but contains the class labels of the instances closest to each exemplar
        distance_measure_param_perm: dict
            parameters to pass to the distance measure method
        distance_measure: callable
            the distance measure to use for measure similarity between instances
        gain: float
            the gain of this stump
        label_encoder : LabelEncoder
            a label encoder, can be pre-populated
        classes_ :
            pointer to the label_encoder classes_
        '''

    __author__ = 'George Oastler (linkedin.com/goastler; github.com/goastler)'

    def __init__(self,
                 random_state = None,
                 get_exemplars = get_one_exemplar_per_class_proximity,
                 setup_distance_measure = setup_all_distance_measure_getter,
                 get_distance_measure = None,
                 distance_measure = None,
                 get_gain = gini_gain,
                 verbosity = 0,
                 label_encoder = None,
                 n_jobs = 1,
                 ):
        self.setup_distance_measure = setup_distance_measure
        self.random_state = random_state
        self.get_distance_measure = get_distance_measure
        self.distance_measure = distance_measure
        self.pick_exemplars = get_exemplars
        self.get_gain = get_gain
        self.verbosity = verbosity
        self.label_encoder = label_encoder
        self.n_jobs = n_jobs
        # set in fit
        self.y_exemplar = None
        self.X_exemplar = None
        self.X_branches = None
        self.y_branches = None
        self.X = None
        self.y = None
        self.classes_ = None
        self.entropy = None

    @staticmethod
    def _distance_to_exemplars_inst(exemplars, instance, distance_measure):
        n_exemplars = len(exemplars)
        distances = np.empty(n_exemplars)
        min_distance = np.math.inf
        for exemplar_index in range(n_exemplars):
            exemplar = exemplars[exemplar_index]
            if exemplar.name == instance.name:
                distance = 0
            else:
                distance = distance_measure(instance, exemplar)  # , min_distance)
            if distance < min_distance:
                min_distance = distance
            distances[exemplar_index] = distance
        return distances

    def distance_to_exemplars(self, X):
        check_X(X)
        if self.n_jobs > 1 or self.n_jobs < 0:
            parallel = Parallel(self.n_jobs)
            distances = parallel(delayed(self._distance_to_exemplars_inst)
                                 (self.X_exemplar,
                                  X.iloc[index, :],
                                  self.distance_measure)
                                 for index in range(X.shape[0]))
        else:
            distances = [self._distance_to_exemplars_inst(self.X_exemplar,
                                                          X.iloc[index, :],
                                                          self.distance_measure)
                         for index in range(X.shape[0])]
        distances = np.vstack(np.array(distances))
        return distances

    def fit(self, X, y):
        check_X_y(X, y)
        self.X = dataset_properties.positive_dataframe_indices(X)
        self.y = y
        self.random_state = check_random_state(self.random_state)
        # setup label encoding if not already
        if self.label_encoder is None:
            self.label_encoder = LabelEncoder()
        if not hasattr(self.label_encoder, 'classes_'):
            self.label_encoder.fit(y)
        self.classes_ = self.label_encoder.classes_
        if self.distance_measure is None:
            if self.get_distance_measure is None:
                self.get_distance_measure = self.setup_distance_measure(self)
            self.distance_measure = self.get_distance_measure(self)
        self.X_exemplar, self.y_exemplar = self.pick_exemplars(self)
        return self

    def find_closest_exemplar_indices(self, X):
        check_X(X)
        n_instances = X.shape[0]
        distances = self.distance_to_exemplars(X)
        indices = np.empty(X.shape[0], dtype = int)
        for index in range(n_instances):
            exemplar_distances = distances[index]
            closest_exemplar_index = comparison.arg_min(exemplar_distances, self.random_state)
            indices[index] = closest_exemplar_index
        return indices

    def grow(self):
        n_exemplars = len(self.y_exemplar)
        indices = self.find_closest_exemplar_indices(self.X)
        self.X_branches = [None] * n_exemplars
        self.y_branches = [None] * n_exemplars
        for index in range(n_exemplars):
            instance_indices = np.argwhere(indices == index)
            instance_indices = np.ravel(instance_indices)
            self.X_branches[index] = self.X.iloc[instance_indices, :]
            y = np.take(self.y, instance_indices)
            self.y_branches[index] = y
        self.entropy = self.get_gain(self.y, self.y_branches)
        return self

    def predict_proba(self, X):
        check_X(X)
=======

    def find_best_stump(proximity):
        '''
        Pick the best of n stump evaluations.
        ----
        Parameters
        ----
        proximity : Proximity like object
            the proximity object to split data from.
        ----
        Returns
        ----
        stump : ProximityStump
            the best stump / split of data of the n attempts.
        '''
        stumps = []
        # for n stumps
        for index in range(n):
            # duplicate tree configuration
            stump = ProximityStump(
                random_state=proximity.random_state,
                get_exemplars=proximity.get_exemplars,
                distance_measure=proximity.distance_measure,
                setup_distance_measure=proximity.setup_distance_measure,
                get_distance_measure=proximity.get_distance_measure,
                get_gain=proximity.get_gain,
                verbosity=proximity.verbosity,
                n_jobs=proximity.n_jobs
            )
            # grow the stump
            stump.fit(proximity.X, proximity.y)
            stump.grow()
            stumps.append(stump)
        # pick the best stump based upon gain
        stump = comparison.max(stumps, proximity.random_state, lambda stump: stump.entropy)
        return stump

    return find_best_stump


class ProximityStump(BaseClassifier):
    '''
        proximity tree classifier of depth 1 - in other words, a k=1 nearest neighbour classifier with neighbourhood
        limited
        to x exemplar instances
        ----
        Parameters
        ----
        pick_exemplars_method : callable
            Method to pick exemplars from a set of instances and class labels
        param_perm : dict
            a dictionary containing a distance measure and corresponding parameter
        gain_method : callable
            a method to calculate the gain of this split / stump
        label_encoder : LabelEncoder
            a label encoder, can be pre-populated
        random_state : numpy RandomState
            a random state for sampling random numbers
        verbosity : int
            level of verbosity in output
        dimension : int
            dimension of the dataset to use. Defaults to zero for univariate datasets.
        ----
        Attributes
        ----
        exemplar_instances : panda dataframe
            the chosen exemplar instances
        exemplar_class_labels : numpy 1d array
            array of class labels corresponding to the exemplar instances
            the exemplar instances class labels
        remaining_instances : panda dataframe
            the remaining instances after exemplars have been removed
        remaining_class_labels : numpy 1d array
            array of class labels corresponding to the exemplar instances
            the remaining instances class labels after picking exemplars
        branch_instances : list of panda dataframes
            list of dataframes of instances, one for each child of this stump. I.e. if a stump splits into two children,
            there will be a list of dataframes of length two. branch_instance[0] will contain all train instances
            closest to exemplar 0, branch_instances[1] contains all train instances closest to exemplar 1,
            etc. Exemplars are in the exemplar_instances variable
        branch_class_labels: list of numpy 1d arrays
            similar to branch_instances, but contains the class labels of the instances closest to each exemplar
        distance_measure_param_perm: dict
            parameters to pass to the distance measure method
        distance_measure: callable
            the distance measure to use for measure similarity between instances
        gain: float
            the gain of this stump
        label_encoder : LabelEncoder
            a label encoder, can be pre-populated
        classes_ :
            pointer to the label_encoder classes_
        '''

    __author__ = 'George Oastler (linkedin.com/goastler; github.com/goastler)'

    def __init__(self,
                 random_state = None,
                 get_exemplars=get_one_exemplar_per_class_proximity,
                 setup_distance_measure=setup_all_distance_measure_getter,
                 get_distance_measure=None,
                 distance_measure=None,
                 get_gain=gini_gain,
                 verbosity=0,
                 n_jobs=1,
                 ):
        self.setup_distance_measure = setup_distance_measure
        self.random_state = random_state
        self.get_distance_measure = get_distance_measure
        self.distance_measure = distance_measure
        self.pick_exemplars = get_exemplars
        self.get_gain = get_gain
        self.verbosity = verbosity
        self.n_jobs = n_jobs
        # set in fit
        self.label_encoder = None
        self.y_exemplar = None
        self.X_exemplar = None
        self.X_branches = None
        self.y_branches = None
        self.X = None
        self.y = None
        self.classes_ = None
        self.entropy = None

    @staticmethod
    def _distance_to_exemplars_inst(exemplars, instance, distance_measure):
        n_exemplars = len(exemplars)
        distances = np.empty(n_exemplars)
        min_distance = np.math.inf
        for exemplar_index in range(n_exemplars):
            exemplar = exemplars[exemplar_index]
            if exemplar.name == instance.name:
                distance = 0
            else:
                distance = distance_measure(instance, exemplar)  # , min_distance)
            if distance < min_distance:
                min_distance = distance
            distances[exemplar_index] = distance
        return distances

    def distance_to_exemplars(self, X):
        check_X(X)
        if self.n_jobs > 1 or self.n_jobs < 0:
            parallel = Parallel(self.n_jobs)
            distances = parallel(delayed(self._distance_to_exemplars_inst)
                                 (self.X_exemplar,
                                  X.iloc[index, :],
                                  self.distance_measure)
                                 for index in range(X.shape[0]))
        else:
            distances = [self._distance_to_exemplars_inst(self.X_exemplar,
                                                          X.iloc[index, :],
                                                          self.distance_measure)
                         for index in range(X.shape[0])]
        distances = np.vstack(np.array(distances))
        return distances

    def fit(self, X, y, input_checks = True):
        if input_checks: check_X_y(X, y)
        self.X = dataset_properties.positive_dataframe_indices(X)
        self.random_state = check_random_state(self.random_state)
        # setup label encoding
        self.label_encoder = LabelEncoder()
        self.label_encoder.fit(y)
        self.classes_ = self.label_encoder.classes_
        self.y = self.label_encoder.transform(y)
        if self.distance_measure is None:
            if self.get_distance_measure is None:
                self.get_distance_measure = self.setup_distance_measure(self)
            self.distance_measure = self.get_distance_measure(self)
        self.X_exemplar, self.y_exemplar = self.pick_exemplars(self)
        return self

    def find_closest_exemplar_indices(self, X):
        check_X(X)  # todo make checks optional and propogate from forest downwards
        n_instances = X.shape[0]
        distances = self.distance_to_exemplars(X)
        indices = np.empty(X.shape[0], dtype=int)
        for index in range(n_instances):
            exemplar_distances = distances[index]
            closest_exemplar_index = comparison.arg_min(exemplar_distances, self.random_state)
            indices[index] = closest_exemplar_index
        return indices

    def grow(self):
        n_exemplars = len(self.y_exemplar)
        indices = self.find_closest_exemplar_indices(self.X)
        self.X_branches = [None] * n_exemplars
        self.y_branches = [None] * n_exemplars
        for index in range(n_exemplars):
            instance_indices = np.argwhere(indices == index)
            instance_indices = np.ravel(instance_indices)
            self.X_branches[index] = self.X.iloc[instance_indices, :]
            y = np.take(self.y, instance_indices)
            self.y_branches[index] = y
        self.entropy = self.get_gain(self.y, self.y_branches)
        return self

    def predict_proba(self, X, input_checks = True):
        if input_checks: check_X(X)
>>>>>>> ef4f12c8
        X = dataset_properties.negative_dataframe_indices(X)
        distances = self.distance_to_exemplars(X)
        ones = np.ones(distances.shape)
        distances = np.add(distances, ones)
        distributions = np.divide(ones, distances)
        normalize(distributions, copy = False, norm = 'l1')
        return distributions


class ProximityTree(BaseClassifier):
    '''
        proximity tree classifier using proximity stumps at each tree node to split data into branches.
        ----
        Parameters
        ----
        pick_exemplars_method : callable
            Method to pick exemplars from a set of instances and class labels
        param_pool : list of dicts
            a list of dictionaries containing a distance measure and corresponding parameter sources (distribution or
            predefined value)
        gain_method : callable
            a method to calculate the gain of this split / stump
        label_encoder : LabelEncoder
            a label encoder, can be pre-populated
        random_state : numpy RandomState
            a random state for sampling random numbers
        dimension : int
            dimension of the dataset to use. Defaults to zero for univariate datasets.
        verbosity : int
            level of verbosity in output
        num_stump_evaluations : int
            the number of proximity stumps to produce at each node. Each stump has a random distance measure and
            distance
            measure parameter set. The stump with the best gain is used to split the data.
        is_leaf_method : callable
            a method which takes a split of data and produces a boolean value indicating whether the tree should
            continue
            splitting.
        ----
        Attributes
        ----
        level : int
            the level of the current tree. Each tree is made up of a collection of trees, one for each branch. Each one
            of these trees are level + 1 deep. The level begins on 0.
        branches : array of trees
            trees corresponding to each branch output of the proximity stump.
        stump : ProximityStump
            the proximity stump used to split the data at this node.
        label_encoder : LabelEncoder
            a label encoder, can be pre-populated
        classes_ :
            pointer to the label_encoder classes_
        '''

    __author__ = 'George Oastler (linkedin.com/goastler; github.com/goastler)'

    def __init__(self,
                 # note: any changes of these params must be reflected in the fit method for building trees / clones
<<<<<<< HEAD
                 random_state = None,
                 get_exemplars = get_one_exemplar_per_class_proximity,
                 distance_measure = None,
                 get_distance_measure = None,
                 setup_distance_measure = setup_all_distance_measure_getter,
                 get_gain = gini_gain,
                 max_depth = np.math.inf,
                 is_leaf = pure,
                 verbosity = 0,
                 label_encoder = None,
                 n_jobs = 1,
                 find_stump = best_of_n_stumps(5),
=======
                 random_state=None,
                 get_exemplars=get_one_exemplar_per_class_proximity,
                 distance_measure=None,
                 get_distance_measure=None,
                 setup_distance_measure=setup_all_distance_measure_getter,
                 get_gain=gini_gain,
                 max_depth = np.math.inf,
                 is_leaf=pure,
                 verbosity=0,
                 n_jobs=1,
                 find_stump=best_of_n_stumps(5),
>>>>>>> ef4f12c8
                 ):
        self.verbosity = verbosity
        self.find_stump = find_stump
        self.max_depth = max_depth
        self.get_distance_measure = distance_measure
        self.random_state = random_state
        self.is_leaf = is_leaf
        self.get_distance_measure = get_distance_measure
        self.setup_distance_measure = setup_distance_measure
        self.get_exemplars = get_exemplars
<<<<<<< HEAD
        self.label_encoder = label_encoder
=======
>>>>>>> ef4f12c8
        self.get_gain = get_gain
        self.n_jobs = n_jobs
        self.depth = 0
        # below set in fit method
<<<<<<< HEAD
=======
        self.label_encoder = None
>>>>>>> ef4f12c8
        self.distance_measure = None
        self.stump = None
        self.branches = None
        self.X = None
        self.y = None
        self.classes_ = None

<<<<<<< HEAD
    def fit(self, X, y):
        check_X_y(X, y)
        self.X = dataset_properties.positive_dataframe_indices(X)
        self.y = y
        self.random_state = check_random_state(self.random_state)
        # setup label encoding if not already
        if self.label_encoder is None:
            self.label_encoder = LabelEncoder()
        if not hasattr(self.label_encoder, 'classes_'):
            self.label_encoder.fit(y)
        self.classes_ = self.label_encoder.classes_
=======
    def fit(self, X, y, input_checks = True):
        if input_checks: check_X_y(X, y)
        self.X = dataset_properties.positive_dataframe_indices(X)
        self.random_state = check_random_state(self.random_state)
        # setup label encoding
        self.label_encoder = LabelEncoder()
        self.label_encoder.fit(y)
        self.classes_ = self.label_encoder.classes_
        self.y = self.label_encoder.transform(y)
>>>>>>> ef4f12c8
        if self.distance_measure is None:
            if self.get_distance_measure is None:
                self.get_distance_measure = self.setup_distance_measure(self)
            self.distance_measure = self.get_distance_measure(self)
        self.stump = self.find_stump(self)
        n_branches = len(self.stump.y_exemplar)
        self.branches = [None] * n_branches
        if self.depth < self.max_depth:
            for index in range(n_branches):
                sub_y = self.stump.y_branches[index]
                if not self.is_leaf(sub_y):
                    sub_tree = ProximityTree(
<<<<<<< HEAD
                            random_state = self.random_state,
                            get_exemplars = self.get_exemplars,
                            distance_measure = self.distance_measure,
                            setup_distance_measure = self.setup_distance_measure,
                            get_distance_measure = self.get_distance_measure,
                            get_gain = self.get_gain,
                            is_leaf = self.is_leaf,
                            verbosity = self.verbosity,
                            max_depth = self.max_depth,
                            label_encoder = self.label_encoder,
                            n_jobs = self.n_jobs
                            )
=======
                        random_state=self.random_state,
                        get_exemplars=self.get_exemplars,
                        distance_measure=self.distance_measure,
                        setup_distance_measure=self.setup_distance_measure,
                        get_distance_measure=self.get_distance_measure,
                        get_gain=self.get_gain,
                        is_leaf=self.is_leaf,
                        verbosity=self.verbosity,
                        max_depth=self.max_depth,
                        n_jobs=self.n_jobs
                    )
>>>>>>> ef4f12c8
                    sub_tree.depth = self.depth + 1
                    self.branches[index] = sub_tree
                    sub_X = self.stump.X_branches[index]
                    sub_tree.fit(sub_X, sub_y)
        return self

<<<<<<< HEAD
    def predict_proba(self, X):
        check_X(X)
=======
    def predict_proba(self, X, input_checks=True):
        if input_checks: check_X(X)
>>>>>>> ef4f12c8
        X = dataset_properties.negative_dataframe_indices(X)
        closest_exemplar_indices = self.stump.find_closest_exemplar_indices(X)
        n_classes = len(self.label_encoder.classes_)
        distribution = np.zeros((X.shape[0], n_classes))
        for index in range(len(self.branches)):
            indices = np.argwhere(closest_exemplar_indices == index)
            if indices.shape[0] > 0:
                indices = np.ravel(indices)
                sub_tree = self.branches[index]
                if sub_tree is None:
                    sub_distribution = np.zeros(n_classes)
                    class_label = self.stump.y_exemplar[index]
                    sub_distribution[class_label] = 1
                else:
                    sub_X = X.iloc[indices, :]
                    sub_distribution = sub_tree.predict_proba(sub_X)
                np.add.at(distribution, indices, sub_distribution)
<<<<<<< HEAD
        normalize(distribution, copy = False, norm = 'l1')
=======
        normalize(distribution, copy=False, norm='l1')
>>>>>>> ef4f12c8
        return distribution


class ProximityForest(BaseClassifier):
    """
    proximity forest classifier using an ensemble proximity trees.
    ----
    Parameters
    ----
    pick_exemplars_method : callable
        Method to pick exemplars from a set of instances and class labels
    param_pool : list of dicts
        a list of dictionaries containing a distance measure and corresponding parameter sources (distribution or
        predefined value)
    verbosity : int
        level of verbosity in output
    gain_method : callable
        a method to calculate the gain of splits / stumps in trees
    label_encoder : LabelEncoder
        a label encoder, can be pre-populated
    random_state : numpy RandomState
        a random state for sampling random numbers
    dimension : int
        dimension of the dataset to use. Defaults to zero for univariate datasets.
    num_stump_evaluations : int
        a tree parameter dictating the number of proximity stumps to produce at each node. Each stump has a random
        distance measure and distance measure parameter set. The stump with the best gain is used to split the data.
    num_trees : int
        the number of trees to construct
    is_leaf_method : callable
        a method which takes a split of data and produces a boolean value indicating whether the tree should
        continue splitting.
    ----
    Attributes
    ----
    trees : list of ProximityTrees
        ProximityTrees in this forest.
    label_encoder : LabelEncoder
        a label encoder, can be pre-populated
    classes_ :
        pointer to the label_encoder classes_
    """

    __author__ = 'George Oastler (linkedin.com/goastler; github.com/goastler)'

    def __init__(self,
                 random_state = None,
<<<<<<< HEAD
                 n_trees = 100,
                 label_encoder = None,
                 distance_measure = None,
                 get_distance_measure = None,
                 get_exemplars = get_one_exemplar_per_class_proximity,
                 get_gain = gini_gain,
                 verbosity = 0,
                 max_depth = np.math.inf,
                 is_leaf = pure,
                 n_jobs = 1,
                 setup_distance_measure_getter = setup_all_distance_measure_getter,
=======
                 n_trees=100,
                 distance_measure=None,
                 get_distance_measure=None,
                 get_exemplars=get_one_exemplar_per_class_proximity,
                 get_gain=gini_gain,
                 verbosity=0,
                 max_depth = np.math.inf,
                 is_leaf=pure,
                 n_jobs=1,
                 find_stump=best_of_n_stumps(5),
                 setup_distance_measure_getter=setup_all_distance_measure_getter,
>>>>>>> ef4f12c8
                 ):
        self.is_leaf = is_leaf
        self.verbosity = verbosity
        self.max_depth = max_depth
        self.get_exemplars = get_exemplars
        self.get_gain = get_gain
        self.random_state = random_state
        self.n_trees = n_trees
        self.n_jobs = n_jobs
<<<<<<< HEAD
        self.label_encoder = label_encoder
        self.get_distance_measure = get_distance_measure
        self.setup_distance_measure_getter = setup_distance_measure_getter
        self.distance_measure = distance_measure
        # set in fit method
=======
        self.get_distance_measure = get_distance_measure
        self.setup_distance_measure_getter = setup_distance_measure_getter
        self.distance_measure = distance_measure
        self.find_stump = find_stump
        # set in fit method
        self.label_encoder = None
>>>>>>> ef4f12c8
        self.trees = None
        self.X = None
        self.y = None
        self.classes_ = None

    def _fit_tree(self, X, y, index, random_state):
        if self.verbosity > 0:
            print('tree ' + str(index) + ' building')
        tree = ProximityTree(
<<<<<<< HEAD
                random_state = random_state,
                verbosity = self.verbosity,
                get_exemplars = self.get_exemplars,
                get_gain = self.get_gain,
                label_encoder = self.label_encoder,
                distance_measure = self.distance_measure,
                setup_distance_measure = self.setup_distance_measure_getter,
                get_distance_measure = self.get_distance_measure,
                max_depth = self.max_depth,
                is_leaf = self.is_leaf,
                n_jobs = 1,
                )
        tree.fit(X, y)
        return tree

    def fit(self, X, y):
        check_X_y(X, y)
        self.X = dataset_properties.positive_dataframe_indices(X)
        self.y = y
        self.random_state = check_random_state(self.random_state)
        # setup label encoding if not already
        if self.label_encoder is None:
            self.label_encoder = LabelEncoder()
        if not hasattr(self.label_encoder, 'classes_'):
            self.label_encoder.fit(y)
        self.classes_ = self.label_encoder.classes_
=======
            random_state=random_state,
            verbosity=self.verbosity,
            get_exemplars=self.get_exemplars,
            get_gain=self.get_gain,
            distance_measure=self.distance_measure,
            setup_distance_measure=self.setup_distance_measure_getter,
            get_distance_measure=self.get_distance_measure,
            max_depth=self.max_depth,
            is_leaf=self.is_leaf,
            n_jobs=1,
            find_stump=self.find_stump,
        )
        tree.fit(X, y)
        return tree

    def fit(self, X, y, input_checks = True):
        if input_checks: check_X_y(X, y)
        self.X = dataset_properties.positive_dataframe_indices(X)
        self.random_state = check_random_state(self.random_state)
        # setup label encoding
        self.label_encoder = LabelEncoder()
        self.label_encoder.fit(y)
        self.classes_ = self.label_encoder.classes_
        self.y = self.label_encoder.transform(y)
>>>>>>> ef4f12c8
        if self.distance_measure is None:
            if self.get_distance_measure is None:
                self.get_distance_measure = self.setup_distance_measure_getter(self)
            self.distance_measure = self.get_distance_measure(self)
        if self.n_jobs > 1 or self.n_jobs < 0:
            parallel = Parallel(self.n_jobs)
            self.trees = parallel(delayed(self._fit_tree)(X, y, index, self.random_state.randint(0, self.n_trees))
                                  for index in range(self.n_trees))
        else:
            self.trees = [self._fit_tree(X, y, index, self.random_state.randint(0, self.n_trees))
                          for index in range(self.n_trees)]
        return self

    @staticmethod
    def _predict_proba_tree(X, tree):
        return tree.predict_proba(X)

<<<<<<< HEAD
    def predict_proba(self, X):
        check_X(X)
=======
    def predict_proba(self, X, input_checks = True):
        if input_checks: check_X(X)
>>>>>>> ef4f12c8
        X = dataset_properties.negative_dataframe_indices(X)
        if self.n_jobs > 1 or self.n_jobs < 0:
            parallel = Parallel(self.n_jobs)
            distributions = parallel(delayed(self._predict_proba_tree)(X, tree) for tree in self.trees)
        else:
            distributions = [self._predict_proba_tree(X, tree) for tree in self.trees]
        distributions = np.array(distributions)
<<<<<<< HEAD
        distributions = np.sum(distributions, axis = 0)
        normalize(distributions, copy = False, norm = 'l1')
=======
        distributions = np.sum(distributions, axis=0)
        normalize(distributions, copy=False, norm='l1')
>>>>>>> ef4f12c8
        return distributions<|MERGE_RESOLUTION|>--- conflicted
+++ resolved
@@ -46,44 +46,6 @@
 from sktime.distances.elastic_cython import dtw_distance, erp_distance, lcss_distance, msm_distance, twe_distance, \
     wdtw_distance
 
-<<<<<<< HEAD
-from .base import BaseClassifier
-from ..distances import (dtw_distance, erp_distance, lcss_distance, msm_distance, twe_distance, wdtw_distance)
-from ..transformers.series_to_series import CachedTransformer, DerivativeSlopeTransformer
-from ..utils import comparison, dataset_properties
-from ..utils.transformations import tabularise
-from ..utils.validation import check_X, check_X_y
-
-
-def _derivative_distance(distance_measure, transformer):
-    def distance(instance_a, instance_b, **params):  # todo limit
-        df = pd.DataFrame([instance_a, instance_b])
-        df = transformer.transform(X = df)
-        instance_a = df.iloc[0, :]
-        instance_b = df.iloc[1, :]
-        return distance_measure(instance_a, instance_b, **params)
-
-    return distance
-
-
-def distance_predefined_params(distance_measure, **params):
-    def distance(instance_a, instance_b):
-        return distance_measure(instance_a, instance_b, **params)
-
-    return distance
-
-
-def cython_wrapper(distance_measure):
-    def distance(instance_a, instance_b, **params):
-        # find distance
-        instance_a = tabularise(instance_a, return_array = True)  # todo use specific dimension rather than whole
-        # thing?
-        instance_b = tabularise(instance_b, return_array = True)  # todo use specific dimension rather than whole thing?
-        instance_a = np.transpose(instance_a)
-        instance_b = np.transpose(instance_b)
-        return distance_measure(instance_a, instance_b, **params)
-
-=======
 from sktime.classifiers.base import BaseClassifier
 from sktime.transformers.series_to_series import CachedTransformer, DerivativeSlopeTransformer
 from sktime.utils import comparison, dataset_properties
@@ -119,7 +81,6 @@
         instance_b = np.transpose(instance_b)
         return distance_measure(instance_a, instance_b, **params)
 
->>>>>>> ef4f12c8
     return distance
 
 
@@ -280,41 +241,14 @@
 
 def dtw_distance_measure_getter(X):
     return {
-<<<<<<< HEAD
-            'distance_measure': [cython_wrapper(dtw_distance)],
-            'w'               : stats.uniform(0, 0.25)
-            }
-=======
         'distance_measure': [cython_wrapper(dtw_distance)],
         'w': stats.uniform(0, 0.25)
     }
->>>>>>> ef4f12c8
 
 
 def msm_distance_measure_getter(X):
     n_dimensions = 1  # todo use other dimensions
     return {
-<<<<<<< HEAD
-            'distance_measure': [cython_wrapper(msm_distance)],
-            'dim_to_use'      : stats.randint(low = 0, high = n_dimensions),
-            'c'               : [0.01, 0.01375, 0.0175, 0.02125, 0.025, 0.02875, 0.0325,
-                                 0.03625, 0.04, 0.04375, 0.0475, 0.05125,
-                                 0.055, 0.05875, 0.0625, 0.06625, 0.07, 0.07375, 0.0775,
-                                 0.08125, 0.085, 0.08875, 0.0925, 0.09625,
-                                 0.1, 0.136, 0.172, 0.208,
-                                 0.244, 0.28, 0.316, 0.352, 0.388, 0.424, 0.46, 0.496,
-                                 0.532, 0.568, 0.604, 0.64, 0.676, 0.712, 0.748,
-                                 0.784, 0.82, 0.856,
-                                 0.892, 0.928, 0.964, 1, 1.36, 1.72, 2.08, 2.44, 2.8,
-                                 3.16, 3.52, 3.88, 4.24, 4.6, 4.96, 5.32, 5.68,
-                                 6.04, 6.4, 6.76, 7.12,
-                                 7.48, 7.84, 8.2, 8.56, 8.92, 9.28, 9.64, 10, 13.6, 17.2,
-                                 20.8, 24.4, 28, 31.6, 35.2, 38.8, 42.4, 46,
-                                 49.6, 53.2, 56.8, 60.4,
-                                 64, 67.6, 71.2, 74.8, 78.4, 82, 85.6, 89.2, 92.8, 96.4,
-                                 100]
-            }
-=======
         'distance_measure': [cython_wrapper(msm_distance)],
         'dim_to_use': stats.randint(low=0, high=n_dimensions),
         'c': [0.01, 0.01375, 0.0175, 0.02125, 0.025, 0.02875, 0.0325,
@@ -334,7 +268,6 @@
               64, 67.6, 71.2, 74.8, 78.4, 82, 85.6, 89.2, 92.8, 96.4,
               100]
     }
->>>>>>> ef4f12c8
 
 
 def erp_distance_measure_getter(X):
@@ -344,21 +277,12 @@
     max_raw_warping_window = np.floor((instance_length + 1) / 4)
     n_dimensions = 1  # todo use other dimensions
     return {
-<<<<<<< HEAD
-            'distance_measure': [cython_wrapper(erp_distance)],
-            'dim_to_use'      : stats.randint(low = 0, high = n_dimensions),
-            'g'               : stats.uniform(0.2 * stdp, 0.8 * stdp - 0.2 * stdp),
-            'band_size'       : stats.randint(low = 0, high = max_raw_warping_window + 1)
-            # scipy stats randint is exclusive on the max value, hence + 1
-            }
-=======
         'distance_measure': [cython_wrapper(erp_distance)],
         'dim_to_use': stats.randint(low=0, high=n_dimensions),
         'g': stats.uniform(0.2 * stdp, 0.8 * stdp - 0.2 * stdp),
         'band_size': stats.randint(low=0, high=max_raw_warping_window + 1)
         # scipy stats randint is exclusive on the max value, hence + 1
     }
->>>>>>> ef4f12c8
 
 
 def lcss_distance_measure_getter(X):
@@ -368,15 +292,6 @@
     max_raw_warping_window = np.floor((instance_length + 1) / 4)
     n_dimensions = 1  # todo use other dimensions
     return {
-<<<<<<< HEAD
-            'distance_measure': [cython_wrapper(lcss_distance)],
-            'dim_to_use'      : stats.randint(low = 0, high = n_dimensions),
-            'epsilon'         : stats.uniform(0.2 * stdp, stdp - 0.2 * stdp),
-            'delta'           : stats.randint(low = 0, high = max_raw_warping_window +
-                                                              1)  # scipy stats randint
-            # is exclusive on the max value, hence + 1
-            }
-=======
         'distance_measure': [cython_wrapper(lcss_distance)],
         'dim_to_use': stats.randint(low=0, high=n_dimensions),
         'epsilon': stats.uniform(0.2 * stdp, stdp - 0.2 * stdp),
@@ -384,68 +299,39 @@
                                            1)  # scipy stats randint
         # is exclusive on the max value, hence + 1
     }
->>>>>>> ef4f12c8
 
 
 def twe_distance_measure_getter(X):
     return {
-<<<<<<< HEAD
-            'distance_measure': [cython_wrapper(twe_distance)],
-            'penalty'         : [0, 0.011111111, 0.022222222, 0.033333333, 0.044444444, 0.055555556, 0.066666667,
-                                 0.077777778, 0.088888889, 0.1],
-            'stiffness'       : [0.00001, 0.0001, 0.0005, 0.001, 0.005, 0.01, 0.05, 0.1, 0.5, 1]
-            }
-=======
         'distance_measure': [cython_wrapper(twe_distance)],
         'penalty': [0, 0.011111111, 0.022222222, 0.033333333, 0.044444444, 0.055555556, 0.066666667,
                     0.077777778, 0.088888889, 0.1],
         'stiffness': [0.00001, 0.0001, 0.0005, 0.001, 0.005, 0.01, 0.05, 0.1, 0.5, 1]
     }
->>>>>>> ef4f12c8
 
 
 def wdtw_distance_measure_getter(X):
     return {
-<<<<<<< HEAD
-            'distance_measure': [cython_wrapper(wdtw_distance)],
-            'g'               : stats.uniform(0,
-                                              1)
-            }
-=======
         'distance_measure': [cython_wrapper(wdtw_distance)],
         'g': stats.uniform(0,
                            1)
     }
->>>>>>> ef4f12c8
 
 
 def euclidean_distance_measure_getter(X):
     return {
-<<<<<<< HEAD
-            'distance_measure': [cython_wrapper(dtw_distance)],
-            'w'               : [0]
-            }
-=======
         'distance_measure': [cython_wrapper(dtw_distance)],
         'w': [0]
     }
->>>>>>> ef4f12c8
 
 
 def setup_wddtw_distance_measure_getter(transformer):
     def getter(X):
         return {
-<<<<<<< HEAD
-                'distance_measure': [_derivative_distance(cython_wrapper(wdtw_distance), transformer)],
-                'g'               : stats.uniform(0,
-                                                  1)
-                }
-=======
             'distance_measure': [_derivative_distance(cython_wrapper(wdtw_distance), transformer)],
             'g': stats.uniform(0,
                                1)
         }
->>>>>>> ef4f12c8
 
     return getter
 
@@ -453,17 +339,10 @@
 def setup_ddtw_distance_measure_getter(transformer):
     def getter(X):
         return {
-<<<<<<< HEAD
-                'distance_measure': [_derivative_distance(cython_wrapper(dtw_distance), transformer)],
-                'w'               : stats.uniform(0,
-                                                  0.25)
-                }
-=======
             'distance_measure': [_derivative_distance(cython_wrapper(dtw_distance), transformer)],
             'w': stats.uniform(0,
                                0.25)
         }
->>>>>>> ef4f12c8
 
     return getter
 
@@ -471,17 +350,6 @@
 def setup_all_distance_measure_getter(proximity):
     transformer = CachedTransformer(DerivativeSlopeTransformer())
     distance_measure_getters = [
-<<<<<<< HEAD
-            euclidean_distance_measure_getter,
-            dtw_distance_measure_getter,
-            setup_ddtw_distance_measure_getter(transformer),
-            wdtw_distance_measure_getter,
-            setup_wddtw_distance_measure_getter(transformer),
-            msm_distance_measure_getter,
-            lcss_distance_measure_getter,
-            erp_distance_measure_getter,
-            twe_distance_measure_getter,
-=======
         euclidean_distance_measure_getter,
         dtw_distance_measure_getter,
         setup_ddtw_distance_measure_getter(transformer),
@@ -491,7 +359,6 @@
         lcss_distance_measure_getter,
         erp_distance_measure_getter,
         twe_distance_measure_getter,
->>>>>>> ef4f12c8
             ]
 
     def pick_rand_distance_measure(proximity):
@@ -539,11 +406,7 @@
         # else if parameter is a distribution
         elif hasattr(param_values, 'rvs'):
             # sample from the distribution
-<<<<<<< HEAD
-            param_value = param_values.rvs(random_state = random_state)
-=======
             param_value = param_values.rvs(random_state=random_state)
->>>>>>> ef4f12c8
         else:
             # otherwise we don't know how to obtain a value from the parameter
             raise Exception('unknown type of parameter pool')
@@ -589,7 +452,6 @@
     '''
     if n < 1:
         raise ValueError('n cannot be less than 1')
-<<<<<<< HEAD
 
     def find_best_stump(proximity):
         '''
@@ -610,16 +472,15 @@
         for index in range(n):
             # duplicate tree configuration
             stump = ProximityStump(
-                    random_state = proximity.random_state,
-                    get_exemplars = proximity.get_exemplars,
-                    distance_measure = proximity.distance_measure,
-                    setup_distance_measure = proximity.setup_distance_measure,
-                    get_distance_measure = proximity.get_distance_measure,
-                    get_gain = proximity.get_gain,
-                    verbosity = proximity.verbosity,
-                    label_encoder = proximity.label_encoder,
-                    n_jobs = proximity.n_jobs
-                    )
+                random_state=proximity.random_state,
+                get_exemplars=proximity.get_exemplars,
+                distance_measure=proximity.distance_measure,
+                setup_distance_measure=proximity.setup_distance_measure,
+                get_distance_measure=proximity.get_distance_measure,
+                get_gain=proximity.get_gain,
+                verbosity=proximity.verbosity,
+                n_jobs=proximity.n_jobs
+            )
             # grow the stump
             stump.fit(proximity.X, proximity.y)
             stump.grow()
@@ -689,211 +550,6 @@
 
     def __init__(self,
                  random_state = None,
-                 get_exemplars = get_one_exemplar_per_class_proximity,
-                 setup_distance_measure = setup_all_distance_measure_getter,
-                 get_distance_measure = None,
-                 distance_measure = None,
-                 get_gain = gini_gain,
-                 verbosity = 0,
-                 label_encoder = None,
-                 n_jobs = 1,
-                 ):
-        self.setup_distance_measure = setup_distance_measure
-        self.random_state = random_state
-        self.get_distance_measure = get_distance_measure
-        self.distance_measure = distance_measure
-        self.pick_exemplars = get_exemplars
-        self.get_gain = get_gain
-        self.verbosity = verbosity
-        self.label_encoder = label_encoder
-        self.n_jobs = n_jobs
-        # set in fit
-        self.y_exemplar = None
-        self.X_exemplar = None
-        self.X_branches = None
-        self.y_branches = None
-        self.X = None
-        self.y = None
-        self.classes_ = None
-        self.entropy = None
-
-    @staticmethod
-    def _distance_to_exemplars_inst(exemplars, instance, distance_measure):
-        n_exemplars = len(exemplars)
-        distances = np.empty(n_exemplars)
-        min_distance = np.math.inf
-        for exemplar_index in range(n_exemplars):
-            exemplar = exemplars[exemplar_index]
-            if exemplar.name == instance.name:
-                distance = 0
-            else:
-                distance = distance_measure(instance, exemplar)  # , min_distance)
-            if distance < min_distance:
-                min_distance = distance
-            distances[exemplar_index] = distance
-        return distances
-
-    def distance_to_exemplars(self, X):
-        check_X(X)
-        if self.n_jobs > 1 or self.n_jobs < 0:
-            parallel = Parallel(self.n_jobs)
-            distances = parallel(delayed(self._distance_to_exemplars_inst)
-                                 (self.X_exemplar,
-                                  X.iloc[index, :],
-                                  self.distance_measure)
-                                 for index in range(X.shape[0]))
-        else:
-            distances = [self._distance_to_exemplars_inst(self.X_exemplar,
-                                                          X.iloc[index, :],
-                                                          self.distance_measure)
-                         for index in range(X.shape[0])]
-        distances = np.vstack(np.array(distances))
-        return distances
-
-    def fit(self, X, y):
-        check_X_y(X, y)
-        self.X = dataset_properties.positive_dataframe_indices(X)
-        self.y = y
-        self.random_state = check_random_state(self.random_state)
-        # setup label encoding if not already
-        if self.label_encoder is None:
-            self.label_encoder = LabelEncoder()
-        if not hasattr(self.label_encoder, 'classes_'):
-            self.label_encoder.fit(y)
-        self.classes_ = self.label_encoder.classes_
-        if self.distance_measure is None:
-            if self.get_distance_measure is None:
-                self.get_distance_measure = self.setup_distance_measure(self)
-            self.distance_measure = self.get_distance_measure(self)
-        self.X_exemplar, self.y_exemplar = self.pick_exemplars(self)
-        return self
-
-    def find_closest_exemplar_indices(self, X):
-        check_X(X)
-        n_instances = X.shape[0]
-        distances = self.distance_to_exemplars(X)
-        indices = np.empty(X.shape[0], dtype = int)
-        for index in range(n_instances):
-            exemplar_distances = distances[index]
-            closest_exemplar_index = comparison.arg_min(exemplar_distances, self.random_state)
-            indices[index] = closest_exemplar_index
-        return indices
-
-    def grow(self):
-        n_exemplars = len(self.y_exemplar)
-        indices = self.find_closest_exemplar_indices(self.X)
-        self.X_branches = [None] * n_exemplars
-        self.y_branches = [None] * n_exemplars
-        for index in range(n_exemplars):
-            instance_indices = np.argwhere(indices == index)
-            instance_indices = np.ravel(instance_indices)
-            self.X_branches[index] = self.X.iloc[instance_indices, :]
-            y = np.take(self.y, instance_indices)
-            self.y_branches[index] = y
-        self.entropy = self.get_gain(self.y, self.y_branches)
-        return self
-
-    def predict_proba(self, X):
-        check_X(X)
-=======
-
-    def find_best_stump(proximity):
-        '''
-        Pick the best of n stump evaluations.
-        ----
-        Parameters
-        ----
-        proximity : Proximity like object
-            the proximity object to split data from.
-        ----
-        Returns
-        ----
-        stump : ProximityStump
-            the best stump / split of data of the n attempts.
-        '''
-        stumps = []
-        # for n stumps
-        for index in range(n):
-            # duplicate tree configuration
-            stump = ProximityStump(
-                random_state=proximity.random_state,
-                get_exemplars=proximity.get_exemplars,
-                distance_measure=proximity.distance_measure,
-                setup_distance_measure=proximity.setup_distance_measure,
-                get_distance_measure=proximity.get_distance_measure,
-                get_gain=proximity.get_gain,
-                verbosity=proximity.verbosity,
-                n_jobs=proximity.n_jobs
-            )
-            # grow the stump
-            stump.fit(proximity.X, proximity.y)
-            stump.grow()
-            stumps.append(stump)
-        # pick the best stump based upon gain
-        stump = comparison.max(stumps, proximity.random_state, lambda stump: stump.entropy)
-        return stump
-
-    return find_best_stump
-
-
-class ProximityStump(BaseClassifier):
-    '''
-        proximity tree classifier of depth 1 - in other words, a k=1 nearest neighbour classifier with neighbourhood
-        limited
-        to x exemplar instances
-        ----
-        Parameters
-        ----
-        pick_exemplars_method : callable
-            Method to pick exemplars from a set of instances and class labels
-        param_perm : dict
-            a dictionary containing a distance measure and corresponding parameter
-        gain_method : callable
-            a method to calculate the gain of this split / stump
-        label_encoder : LabelEncoder
-            a label encoder, can be pre-populated
-        random_state : numpy RandomState
-            a random state for sampling random numbers
-        verbosity : int
-            level of verbosity in output
-        dimension : int
-            dimension of the dataset to use. Defaults to zero for univariate datasets.
-        ----
-        Attributes
-        ----
-        exemplar_instances : panda dataframe
-            the chosen exemplar instances
-        exemplar_class_labels : numpy 1d array
-            array of class labels corresponding to the exemplar instances
-            the exemplar instances class labels
-        remaining_instances : panda dataframe
-            the remaining instances after exemplars have been removed
-        remaining_class_labels : numpy 1d array
-            array of class labels corresponding to the exemplar instances
-            the remaining instances class labels after picking exemplars
-        branch_instances : list of panda dataframes
-            list of dataframes of instances, one for each child of this stump. I.e. if a stump splits into two children,
-            there will be a list of dataframes of length two. branch_instance[0] will contain all train instances
-            closest to exemplar 0, branch_instances[1] contains all train instances closest to exemplar 1,
-            etc. Exemplars are in the exemplar_instances variable
-        branch_class_labels: list of numpy 1d arrays
-            similar to branch_instances, but contains the class labels of the instances closest to each exemplar
-        distance_measure_param_perm: dict
-            parameters to pass to the distance measure method
-        distance_measure: callable
-            the distance measure to use for measure similarity between instances
-        gain: float
-            the gain of this stump
-        label_encoder : LabelEncoder
-            a label encoder, can be pre-populated
-        classes_ :
-            pointer to the label_encoder classes_
-        '''
-
-    __author__ = 'George Oastler (linkedin.com/goastler; github.com/goastler)'
-
-    def __init__(self,
-                 random_state = None,
                  get_exemplars=get_one_exemplar_per_class_proximity,
                  setup_distance_measure=setup_all_distance_measure_getter,
                  get_distance_measure=None,
@@ -997,7 +653,6 @@
 
     def predict_proba(self, X, input_checks = True):
         if input_checks: check_X(X)
->>>>>>> ef4f12c8
         X = dataset_properties.negative_dataframe_indices(X)
         distances = self.distance_to_exemplars(X)
         ones = np.ones(distances.shape)
@@ -1056,20 +711,6 @@
 
     def __init__(self,
                  # note: any changes of these params must be reflected in the fit method for building trees / clones
-<<<<<<< HEAD
-                 random_state = None,
-                 get_exemplars = get_one_exemplar_per_class_proximity,
-                 distance_measure = None,
-                 get_distance_measure = None,
-                 setup_distance_measure = setup_all_distance_measure_getter,
-                 get_gain = gini_gain,
-                 max_depth = np.math.inf,
-                 is_leaf = pure,
-                 verbosity = 0,
-                 label_encoder = None,
-                 n_jobs = 1,
-                 find_stump = best_of_n_stumps(5),
-=======
                  random_state=None,
                  get_exemplars=get_one_exemplar_per_class_proximity,
                  distance_measure=None,
@@ -1081,7 +722,6 @@
                  verbosity=0,
                  n_jobs=1,
                  find_stump=best_of_n_stumps(5),
->>>>>>> ef4f12c8
                  ):
         self.verbosity = verbosity
         self.find_stump = find_stump
@@ -1092,18 +732,11 @@
         self.get_distance_measure = get_distance_measure
         self.setup_distance_measure = setup_distance_measure
         self.get_exemplars = get_exemplars
-<<<<<<< HEAD
-        self.label_encoder = label_encoder
-=======
->>>>>>> ef4f12c8
         self.get_gain = get_gain
         self.n_jobs = n_jobs
         self.depth = 0
         # below set in fit method
-<<<<<<< HEAD
-=======
         self.label_encoder = None
->>>>>>> ef4f12c8
         self.distance_measure = None
         self.stump = None
         self.branches = None
@@ -1111,19 +744,6 @@
         self.y = None
         self.classes_ = None
 
-<<<<<<< HEAD
-    def fit(self, X, y):
-        check_X_y(X, y)
-        self.X = dataset_properties.positive_dataframe_indices(X)
-        self.y = y
-        self.random_state = check_random_state(self.random_state)
-        # setup label encoding if not already
-        if self.label_encoder is None:
-            self.label_encoder = LabelEncoder()
-        if not hasattr(self.label_encoder, 'classes_'):
-            self.label_encoder.fit(y)
-        self.classes_ = self.label_encoder.classes_
-=======
     def fit(self, X, y, input_checks = True):
         if input_checks: check_X_y(X, y)
         self.X = dataset_properties.positive_dataframe_indices(X)
@@ -1133,7 +753,6 @@
         self.label_encoder.fit(y)
         self.classes_ = self.label_encoder.classes_
         self.y = self.label_encoder.transform(y)
->>>>>>> ef4f12c8
         if self.distance_measure is None:
             if self.get_distance_measure is None:
                 self.get_distance_measure = self.setup_distance_measure(self)
@@ -1146,20 +765,6 @@
                 sub_y = self.stump.y_branches[index]
                 if not self.is_leaf(sub_y):
                     sub_tree = ProximityTree(
-<<<<<<< HEAD
-                            random_state = self.random_state,
-                            get_exemplars = self.get_exemplars,
-                            distance_measure = self.distance_measure,
-                            setup_distance_measure = self.setup_distance_measure,
-                            get_distance_measure = self.get_distance_measure,
-                            get_gain = self.get_gain,
-                            is_leaf = self.is_leaf,
-                            verbosity = self.verbosity,
-                            max_depth = self.max_depth,
-                            label_encoder = self.label_encoder,
-                            n_jobs = self.n_jobs
-                            )
-=======
                         random_state=self.random_state,
                         get_exemplars=self.get_exemplars,
                         distance_measure=self.distance_measure,
@@ -1171,20 +776,14 @@
                         max_depth=self.max_depth,
                         n_jobs=self.n_jobs
                     )
->>>>>>> ef4f12c8
                     sub_tree.depth = self.depth + 1
                     self.branches[index] = sub_tree
                     sub_X = self.stump.X_branches[index]
                     sub_tree.fit(sub_X, sub_y)
         return self
 
-<<<<<<< HEAD
-    def predict_proba(self, X):
-        check_X(X)
-=======
     def predict_proba(self, X, input_checks=True):
         if input_checks: check_X(X)
->>>>>>> ef4f12c8
         X = dataset_properties.negative_dataframe_indices(X)
         closest_exemplar_indices = self.stump.find_closest_exemplar_indices(X)
         n_classes = len(self.label_encoder.classes_)
@@ -1202,11 +801,7 @@
                     sub_X = X.iloc[indices, :]
                     sub_distribution = sub_tree.predict_proba(sub_X)
                 np.add.at(distribution, indices, sub_distribution)
-<<<<<<< HEAD
-        normalize(distribution, copy = False, norm = 'l1')
-=======
         normalize(distribution, copy=False, norm='l1')
->>>>>>> ef4f12c8
         return distribution
 
 
@@ -1254,19 +849,6 @@
 
     def __init__(self,
                  random_state = None,
-<<<<<<< HEAD
-                 n_trees = 100,
-                 label_encoder = None,
-                 distance_measure = None,
-                 get_distance_measure = None,
-                 get_exemplars = get_one_exemplar_per_class_proximity,
-                 get_gain = gini_gain,
-                 verbosity = 0,
-                 max_depth = np.math.inf,
-                 is_leaf = pure,
-                 n_jobs = 1,
-                 setup_distance_measure_getter = setup_all_distance_measure_getter,
-=======
                  n_trees=100,
                  distance_measure=None,
                  get_distance_measure=None,
@@ -1278,7 +860,6 @@
                  n_jobs=1,
                  find_stump=best_of_n_stumps(5),
                  setup_distance_measure_getter=setup_all_distance_measure_getter,
->>>>>>> ef4f12c8
                  ):
         self.is_leaf = is_leaf
         self.verbosity = verbosity
@@ -1288,20 +869,12 @@
         self.random_state = random_state
         self.n_trees = n_trees
         self.n_jobs = n_jobs
-<<<<<<< HEAD
-        self.label_encoder = label_encoder
-        self.get_distance_measure = get_distance_measure
-        self.setup_distance_measure_getter = setup_distance_measure_getter
-        self.distance_measure = distance_measure
-        # set in fit method
-=======
         self.get_distance_measure = get_distance_measure
         self.setup_distance_measure_getter = setup_distance_measure_getter
         self.distance_measure = distance_measure
         self.find_stump = find_stump
         # set in fit method
         self.label_encoder = None
->>>>>>> ef4f12c8
         self.trees = None
         self.X = None
         self.y = None
@@ -1311,34 +884,6 @@
         if self.verbosity > 0:
             print('tree ' + str(index) + ' building')
         tree = ProximityTree(
-<<<<<<< HEAD
-                random_state = random_state,
-                verbosity = self.verbosity,
-                get_exemplars = self.get_exemplars,
-                get_gain = self.get_gain,
-                label_encoder = self.label_encoder,
-                distance_measure = self.distance_measure,
-                setup_distance_measure = self.setup_distance_measure_getter,
-                get_distance_measure = self.get_distance_measure,
-                max_depth = self.max_depth,
-                is_leaf = self.is_leaf,
-                n_jobs = 1,
-                )
-        tree.fit(X, y)
-        return tree
-
-    def fit(self, X, y):
-        check_X_y(X, y)
-        self.X = dataset_properties.positive_dataframe_indices(X)
-        self.y = y
-        self.random_state = check_random_state(self.random_state)
-        # setup label encoding if not already
-        if self.label_encoder is None:
-            self.label_encoder = LabelEncoder()
-        if not hasattr(self.label_encoder, 'classes_'):
-            self.label_encoder.fit(y)
-        self.classes_ = self.label_encoder.classes_
-=======
             random_state=random_state,
             verbosity=self.verbosity,
             get_exemplars=self.get_exemplars,
@@ -1363,7 +908,6 @@
         self.label_encoder.fit(y)
         self.classes_ = self.label_encoder.classes_
         self.y = self.label_encoder.transform(y)
->>>>>>> ef4f12c8
         if self.distance_measure is None:
             if self.get_distance_measure is None:
                 self.get_distance_measure = self.setup_distance_measure_getter(self)
@@ -1381,13 +925,8 @@
     def _predict_proba_tree(X, tree):
         return tree.predict_proba(X)
 
-<<<<<<< HEAD
-    def predict_proba(self, X):
-        check_X(X)
-=======
     def predict_proba(self, X, input_checks = True):
         if input_checks: check_X(X)
->>>>>>> ef4f12c8
         X = dataset_properties.negative_dataframe_indices(X)
         if self.n_jobs > 1 or self.n_jobs < 0:
             parallel = Parallel(self.n_jobs)
@@ -1395,11 +934,6 @@
         else:
             distributions = [self._predict_proba_tree(X, tree) for tree in self.trees]
         distributions = np.array(distributions)
-<<<<<<< HEAD
-        distributions = np.sum(distributions, axis = 0)
-        normalize(distributions, copy = False, norm = 'l1')
-=======
         distributions = np.sum(distributions, axis=0)
         normalize(distributions, copy=False, norm='l1')
->>>>>>> ef4f12c8
         return distributions