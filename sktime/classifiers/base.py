from sklearn.base import BaseEstimator
from sklearn.metrics import accuracy_score

from sktime.utils import comparison
from sktime.utils.validation import check_X


class BaseClassifier(BaseEstimator):
    """
    Base class for classifiers, for identification.
    """
    _estimator_type = "classifier"
    label_encoder = None
    random_state = None

    def fit(self, X, y):
        raise NotImplementedError()

    def predict_proba(self, X):
        raise NotImplementedError('this is an abstract method')

    def predict(self, X):
        '''
        classify instances
        ----
        Parameters
        ----
        X : panda dataframe
            instances of the dataset
        input_checks : boolean
            whether to verify the dataset (e.g. dimensions, etc)
        ----
        Returns
        ----
        predictions : 1d numpy array
            array of predictions of each instance (class value)
        '''
<<<<<<< HEAD
        distributions = self.predict_proba(X)
=======
        if input_checks:
            check_X(X)
        distributions = self.predict_proba(X, input_checks = False)
>>>>>>> ef4f12c8
        predictions = []
        for instance_index in range(0, X.shape[0]):
            distribution = distributions[instance_index]
            prediction = comparison.arg_max(distribution, self.random_state)
            predictions.append(prediction)
        predictions = self.label_encoder.inverse_transform(predictions)
        return predictions

    def score(self, X, y):
        predictions = self.predict(X)
        acc = accuracy_score(y, predictions, normalize = True)
        return acc<|MERGE_RESOLUTION|>--- conflicted
+++ resolved
@@ -13,13 +13,13 @@
     label_encoder = None
     random_state = None
 
-    def fit(self, X, y):
+    def fit(self, X, y, input_checks = True):
         raise NotImplementedError()
 
-    def predict_proba(self, X):
+    def predict_proba(self, X, input_checks = True):
         raise NotImplementedError('this is an abstract method')
 
-    def predict(self, X):
+    def predict(self, X, input_checks = True):
         '''
         classify instances
         ----
@@ -35,13 +35,9 @@
         predictions : 1d numpy array
             array of predictions of each instance (class value)
         '''
-<<<<<<< HEAD
-        distributions = self.predict_proba(X)
-=======
         if input_checks:
             check_X(X)
         distributions = self.predict_proba(X, input_checks = False)
->>>>>>> ef4f12c8
         predictions = []
         for instance_index in range(0, X.shape[0]):
             distribution = distributions[instance_index]
