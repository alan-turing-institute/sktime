--- conflicted
+++ resolved
@@ -21,15 +21,6 @@
 from ..pipeline import Pipeline
 from ..transformers.series_to_tabular import RandomIntervalFeatureExtractor
 from ..utils.time_series import time_series_slope
-<<<<<<< HEAD
-import os
-#from .time_series_neighbors import KNeighborsTimeSeriesClassifier as KNNTSC
-#from ..distances.elastic_cython import dtw_distance as dtw_c, wdtw_distance as wdtw_c, ddtw_distance as ddtw_c, \
-#    wddtw_distance as wddtw_c, lcss_distance as lcss_c, erp_distance as erp_c, msm_distance as msm_c
-#from itertools import product
-import time
-=======
->>>>>>> aea54110
 
 __all__ = ["TimeSeriesForestClassifier"]
 
