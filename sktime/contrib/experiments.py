--- conflicted
+++ resolved
@@ -50,7 +50,6 @@
 
 from sklearn.metrics import accuracy_score
 from sklearn.model_selection import cross_val_predict, train_test_split
-<<<<<<< HEAD
 import sktime.classifiers.ensemble as ensemble
 import sktime.contrib.dictionary_based.boss_ensemble as db
 import sktime.contrib.frequency_based.rise as fb
@@ -60,7 +59,6 @@
 from sktime.transformers.kernels import DtwSvm, WdtwSvm, DdtwSvm, WddtwSvm, MsmSvm, LcssSvm, ErpSvm, TweSvm, WdtwKnn, \
     MsmKnn, LcssKnn, ErpKnn, TweKnn, DdtwKnn, WddtwKnn, FullDtwKnn, EdKnn, \
     EdSvm, FullDtwSvm, FullDdtwSvm, FullDdtwKnn, DtwKnn
-=======
 from sklearn.preprocessing import FunctionTransformer
 from sklearn.tree import DecisionTreeClassifier
 from statsmodels.tsa.stattools import acf
@@ -78,7 +76,6 @@
 from sktime.transformers.compose import Tabulariser
 from sktime.pipeline import Pipeline
 from sktime.pipeline import FeatureUnion
->>>>>>> a373e6fd
 
 __author__ = "Anthony Bagnall"
 
@@ -90,98 +87,6 @@
 Will have both low level version and high level orchestration version soon.
 """
 
-<<<<<<< HEAD
-datasets = [
-        "GunPoint",
-        "ItalyPowerDemand",
-        "ArrowHead",
-        "Coffee",
-        "Adiac",
-        "Beef",
-        "BeetleFly",
-        "BirdChicken",
-        "Car",
-        "CBF",
-        "ChlorineConcentration",
-        "CinCECGTorso",
-        "Computers",
-        "CricketX",
-        "CricketY",
-        "CricketZ",
-        "DiatomSizeReduction",
-        "DistalPhalanxOutlineCorrect",
-        "DistalPhalanxOutlineAgeGroup",
-        "DistalPhalanxTW",
-        "Earthquakes",
-        "ECG200",
-        "ECG5000",
-        "ECGFiveDays",
-        #    "ElectricDevices",
-        "FaceAll",
-        "FaceFour",
-        "FacesUCR",
-        "FiftyWords",
-        "Fish",
-        #    "FordA",
-        #    "FordB",
-        "Ham",
-        #    "HandOutlines",
-        "Haptics",
-        "Herring",
-        "InlineSkate",
-        "InsectWingbeatSound",
-        "LargeKitchenAppliances",
-        "Lightning2",
-        "Lightning7",
-        "Mallat",
-        "Meat",
-        "MedicalImages",
-        "MiddlePhalanxOutlineCorrect",
-        "MiddlePhalanxOutlineAgeGroup",
-        "MiddlePhalanxTW",
-        "MoteStrain",
-        "NonInvasiveFetalECGThorax1",
-        "NonInvasiveFetalECGThorax2",
-        "OliveOil",
-        "OSULeaf",
-        "PhalangesOutlinesCorrect",
-        "Phoneme",
-        "Plane",
-        "ProximalPhalanxOutlineCorrect",
-        "ProximalPhalanxOutlineAgeGroup",
-        "ProximalPhalanxTW",
-        "RefrigerationDevices",
-        "ScreenType",
-        "ShapeletSim",
-        "ShapesAll",
-        "SmallKitchenAppliances",
-        "SonyAIBORobotSurface1",
-        "SonyAIBORobotSurface2",
-        #    "StarlightCurves",
-        "Strawberry",
-        "SwedishLeaf",
-        "Symbols",
-        "SyntheticControl",
-        "ToeSegmentation1",
-        "ToeSegmentation2",
-        "Trace",
-        "TwoLeadECG",
-        "TwoPatterns",
-        "UWaveGestureLibraryX",
-        "UWaveGestureLibraryY",
-        "UWaveGestureLibraryZ",
-        "UWaveGestureLibraryAll",
-        "Wafer",
-        "Wine",
-        "WordSynonyms",
-        "Worms",
-        "WormsTwoClass",
-        "Yoga",
-        ]
-
-
-def set_classifier(cls, resampleId, verbosity):
-=======
 
 univariate_datasets = [
     "ACSF1",
@@ -345,7 +250,6 @@
 
 
 def set_classifier(cls, resampleId):
->>>>>>> a373e6fd
     """
     Basic way of determining the classifier to build. To differentiate settings just and another elif. So,
     for example, if
@@ -355,7 +259,6 @@
     :return: A classifier.
 
     """
-<<<<<<< HEAD
     cls = cls.lower()
     if cls == 'tri_svm':
         return TriSvm(random_state=resampleId,
@@ -485,30 +388,25 @@
                 n_jobs = -1
                 )
     if cls == 'rise':
+    if cls.lower() == 'pf':
+        return pf.ProximityForest(random_state = resampleId)
+    elif cls.lower() == 'rise':
         return fb.RandomIntervalSpectralForest(random_state = resampleId)
     elif cls == 'tsf':
+    elif  cls.lower() == 'tsf':
         return ib.TimeSeriesForest(random_state = resampleId)
     elif cls == 'boss':
+    elif cls.lower() == 'boss':
         return db.BOSSEnsemble()
     # elif classifier == 'elasticensemble':
     #     return dist.ElasticEnsemble()
     elif cls == 'tsf_markus':
-=======
-    if cls.lower() == 'pf':
-        return pf.ProximityForest(random_state = resampleId)
-    elif cls.lower() == 'rise':
-        return fb.RandomIntervalSpectralForest(random_state = resampleId)
-    elif  cls.lower() == 'tsf':
-        return ib.TimeSeriesForest(random_state = resampleId)
-    elif cls.lower() == 'boss':
-        return db.BOSSEnsemble()
     elif cls.lower() == 'st':
         return st.ShapeletTransformClassifier(time_contract_in_mins=1500)
     elif cls.lower() == 'ee' or cls.lower() == 'elasticensemble':
         return dist.ElasticEnsemble()
     elif cls.lower() == 'tsfcomposite':
         #It defaults to TSF
->>>>>>> a373e6fd
         return ensemble.TimeSeriesForestClassifier()
     elif cls.lower() == 'risecomposite':
         steps = [
@@ -526,10 +424,8 @@
         raise Exception('Unknown classifier: ' + str(cls))
 
 
-<<<<<<< HEAD
 def run_experiment(datasets_dir_path, results_dir_path, classifier_name, dataset_name, resample_seed,
                    overwrite_results = False, verbosity = 0, format = ".ts", estimate_train = False):
-=======
 def acf_coefs(x, maxlag=100):
     x = np.asarray(x).ravel()
     nlags = np.minimum(len(x) - 1, maxlag)
@@ -544,7 +440,6 @@
 
 
 def run_experiment(problem_path, results_path, cls_name, dataset, classifier=None, resampleID=0, overwrite=False, format=".ts", train_file=False):
->>>>>>> a373e6fd
     """
     Method to run a basic experiment and write the results to files called testFold<resampleID>.csv and, if required,
     trainFold<resampleID>.csv.
@@ -566,11 +461,8 @@
     :param estimate_train: whether to generate train files or not. If true, it performs a 10xCV on the train and saves
     :return:
     """
-<<<<<<< HEAD
     classifier_name = classifier_name.upper()
-=======
-
->>>>>>> a373e6fd
+
     build_test = True
     if not overwrite_results:
         full_path = str(results_dir_path) + "/" + str(classifier_name) + "/Predictions/" + str(
@@ -589,17 +481,6 @@
             return
 
     # TO DO: Automatically differentiate between problem types, currently only works with .ts
-<<<<<<< HEAD
-    trainX, trainY = load_ts(datasets_dir_path + '/' + dataset_name + '/' + dataset_name + '_TRAIN' + format)
-    testX, testY = load_ts(datasets_dir_path + '/' + dataset_name + '/' + dataset_name + '_TEST' + format)
-    if resample_seed != 0:
-        allLabels = np.concatenate((trainY, testY), axis = None)
-        allData = pd.concat([trainX, testX])
-        train_size = len(trainY) / (len(trainY) + len(testY))
-        trainX, testX, trainY, testY = train_test_split(allData, allLabels, train_size = train_size,
-                                                        random_state = resample_seed, shuffle = True,
-                                                        stratify = allLabels)
-=======
     trainX, trainY = load_ts(problem_path + dataset + '/' + dataset + '_TRAIN' + format)
     testX, testY = load_ts(problem_path + dataset + '/' + dataset + '_TEST' + format)
     if resampleID !=0:
@@ -610,20 +491,13 @@
                                                                        random_state=resampleID, shuffle=True,
                                                                        stratify=allLabels)
 
->>>>>>> a373e6fd
-
     le = preprocessing.LabelEncoder()
     le.fit(trainY)
     trainY = le.transform(trainY)
     testY = le.transform(testY)
-<<<<<<< HEAD
-    classifier = set_classifier(classifier_name, resample_seed, verbosity)
-    print(classifier_name + " on " + dataset_name + " resample number " + str(resample_seed))
-=======
     if classifier is None:
         classifier = set_classifier(cls_name, resampleID)
     print(cls_name + " on " + dataset + " resample number " + str(resampleID))
->>>>>>> a373e6fd
     if build_test:
         # TO DO : use sklearn CV
         start = int(round(time.time() * 1000))
@@ -638,16 +512,6 @@
             classifier_name + " on " + dataset_name + " resample number " + str(resample_seed) + ' test acc: ' + str(ac)
             + ' test time: ' + str(test_time) + ' build time: ' + str(build_time))
         #        print(str(classifier.findEnsembleTrainAcc(trainX, trainY)))
-<<<<<<< HEAD
-        second = str(classifier.get_params())
-        third = str(ac) + "," + str(build_time) + "," + str(test_time) + ",-1,-1," + str(
-            len(classifier.classes_)) + "," + str(classifier.classes_)
-        write_results_to_uea_format(second_line = second, third_line = third, output_path = results_dir_path,
-                                    classifier_name = classifier_name, resample_seed = resample_seed,
-                                    predicted_class_vals = preds, actual_probas = probs, dataset_name = dataset_name,
-                                    actual_class_vals = testY, split = 'TEST')
-    if estimate_train:
-=======
         if "Composite" in cls_name:
             second="Para info too long!"
         else:
@@ -662,7 +526,6 @@
         write_results_to_uea_format(second_line=second, third_line=third, output_path=results_path, classifier_name=cls_name, resample_seed= resampleID,
                                 predicted_class_vals=preds, actual_probas=probs, dataset_name=dataset, actual_class_vals=testY, split='TEST')
     if train_file:
->>>>>>> a373e6fd
         start = int(round(time.time() * 1000))
         if build_test and hasattr(classifier, "get_train_probs"):  # Normally Can only do this if test has been built
             # ... well not necessarily true, but will do for now
@@ -675,15 +538,6 @@
         print(classifier_name + " on " + dataset_name + " resample number " + str(resample_seed) + ' train acc: ' + str(
             train_acc)
               + ' time: ' + str(train_time))
-<<<<<<< HEAD
-        second = str(classifier.get_params())
-        third = str(train_acc) + "," + str(train_time) + ",-1,-1,-1," + str(len(classifier.classes_)) + "," + str(
-            classifier.classes_)
-        write_results_to_uea_format(second_line = second, third_line = third, output_path = results_dir_path,
-                                    classifier_name = classifier_name, resample_seed = resample_seed,
-                                    predicted_class_vals = train_preds, actual_probas = train_probs,
-                                    dataset_name = dataset_name, actual_class_vals = trainY, split = 'TRAIN')
-=======
         if "Composite" in cls_name:
             second="Para info too long!"
         else:
@@ -694,7 +548,6 @@
         third = str(train_acc)+","+str(train_time)+",-1,-1,-1,"+str(len(classifier.classes_))
         write_results_to_uea_format(second_line=second, third_line=third, output_path=results_path, classifier_name=cls_name, resample_seed= resampleID,
                                     predicted_class_vals=train_preds, actual_probas=train_probs, dataset_name=dataset, actual_class_vals=trainY, split='TRAIN')
->>>>>>> a373e6fd
 
 
 def write_results_to_uea_format(output_path, classifier_name, dataset_name, actual_class_vals,
@@ -750,13 +603,8 @@
     file.write("\n")
 
     # the second line of the output is free form and classifier-specific; usually this will record info
-<<<<<<< HEAD
-    # such as build time, parameter options used, any constituent model names for ensembles, etc.
-    file.write(str(second_line) + "\n")
-=======
     # such as parameter options used, any constituent model names for ensembles, etc.
     file.write(str(second_line)+"\n")
->>>>>>> a373e6fd
 
     # the third line of the file is the accuracy (should be between 0 and 1 inclusive). If this is a train
     # output file then it will be a training estimate of the classifier on the training data only (e.g.
@@ -784,10 +632,7 @@
 
     file.close()
 
-<<<<<<< HEAD
     os.chmod(filepath, 0o777)
-
-=======
 
 def test_loading():
 
@@ -822,13 +667,11 @@
         print(testX.shape)
         print("Test Y shape :")
         print(testY.shape)
->>>>>>> a373e6fd
 
 if __name__ == "__main__":
     """
     Example simple usage, with arguments input via script or hard coded for testing
     """
-<<<<<<< HEAD
     print('experimenting...')
     if sys.argv.__len__() > 1:  # cluster run, this is fragile
         parser = argparse.ArgumentParser(description = 'Run experiments locally or on the cluster')
@@ -860,40 +703,4 @@
         tf = False
         run_experiment(overwrite_results = True, datasets_dir_path = data_dir, results_dir_path = results_dir,
                        classifier_name = classifier, dataset_name = dataset, resample_seed = resample,
-                       estimate_train = tf)
-=======
-
-#    test_loading()
-#    sys.exit()
-#    print('experimenting...')
-#Input args -dp=${dataDir} -rp=${resultsDir} -cn=${classifier} -dn=${dataset} -f=\$LSB_JOBINDEX
-    if sys.argv.__len__() > 1: #cluster run, this is fragile
-        print(sys.argv)
-        data_dir = sys.argv[1]
-        results_dir = sys.argv[2]
-        classifier =  sys.argv[3]
-        dataset = sys.argv[4]
-        resample = int(sys.argv[5])-1
-        tf=(str(sys.argv[6]) == 'True')
-        run_experiment(problem_path=data_dir, results_path=results_dir, cls_name=classifier, dataset=dataset,
-                       resampleID=resample,train_file=tf)
-    else : #Local run
-#        data_dir = "/scratch/univariate_datasets/"
-#        results_dir = "/scratch/results"
-        data_dir = "C:/Users/ajb/Dropbox/Turing Project/ExampleDataSets/"
-        results_dir = "C:/Users/ajb/Dropbox/Turing Project/Results/"
-        data_dir = "Z:/ArchiveData/Univariate_ts/"
-        results_dir = "E:/Temp/"
-#        results_dir = "Z:/Results/sktime Bakeoff/"
-        dataset = "ItalyPowerDemand"
-        trainX, trainY = load_ts(data_dir + dataset + '/' + dataset + '_TRAIN.ts')
-        testX, testY = load_ts(data_dir + dataset + '/' + dataset + '_TEST.ts')
-        classifier = "TSF"
-        resample = 0
-        for i in range(0, len(univariate_datasets)):
-            dataset = univariate_datasets[i]
-#            print(i)
-#            print(" problem = "+dataset)
-            tf=False
-            run_experiment(overwrite=False, problem_path=data_dir, results_path=results_dir, cls_name=classifier, dataset=dataset, resampleID=resample,train_file=tf)
->>>>>>> a373e6fd
+                       estimate_train = tf)