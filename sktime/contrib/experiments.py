import os

import sktime.classifiers.proximity
<<<<<<< HEAD
from sktime.transformers.kernels import DtwSvm, WdtwSvm, DdtwSvm, WddtwSvm, MsmSvm, LcssSvm, ErpSvm
=======
from sktime.transformers.kernels import DtwSvm, WdtwSvm, DdtwSvm, WddtwSvm, MsmSvm, LcssSvm, ErpSvm, TweSvm, WdtwKnn, \
    MsmKnn, LcssKnn, ErpKnn, TweKnn, DdtwKnn, WddtwKnn
from sktime.transformers.kernels import DtwSvm, DtwKnn
>>>>>>> 12890b53

os.environ["MKL_NUM_THREADS"] = "1"  # must be done before numpy import!!
os.environ["NUMEXPR_NUM_THREADS"] = "1"  # must be done before numpy import!!
os.environ["OMP_NUM_THREADS"] = "1"  # must be done before numpy import!!

import sys
import time
import numpy as np
import pandas as pd
from sklearn import preprocessing
from sklearn.metrics import accuracy_score
from sklearn.model_selection import cross_val_predict, train_test_split

import sktime.classifiers.ensemble as ensemble
import sktime.contrib.dictionary_based.boss_ensemble as db
import sktime.contrib.frequency_based.rise as fb
import sktime.contrib.interval_based.tsf as ib
from sktime.utils.load_data import load_ts
import argparse

__author__ = "Anthony Bagnall"

""" Prototype mechanism for testing classifiers on the UCR format. This mirrors the mechanism use in Java, 
https://github.com/TonyBagnall/uea-tsc/tree/master/src/main/java/experiments
but is not yet as engineered. However, if you generate results using the method recommended here, they can be directly
and automatically compared to the results generated in java

Will have both low level version and high level orchestration version soon.
"""

datasets = [
        "GunPoint",
        "ItalyPowerDemand",
        "ArrowHead",
        "Coffee",
        "Adiac",
        "Beef",
        "BeetleFly",
        "BirdChicken",
        "Car",
        "CBF",
        "ChlorineConcentration",
        "CinCECGTorso",
        "Computers",
        "CricketX",
        "CricketY",
        "CricketZ",
        "DiatomSizeReduction",
        "DistalPhalanxOutlineCorrect",
        "DistalPhalanxOutlineAgeGroup",
        "DistalPhalanxTW",
        "Earthquakes",
        "ECG200",
        "ECG5000",
        "ECGFiveDays",
        #    "ElectricDevices",
        "FaceAll",
        "FaceFour",
        "FacesUCR",
        "FiftyWords",
        "Fish",
        #    "FordA",
        #    "FordB",
        "Ham",
        #    "HandOutlines",
        "Haptics",
        "Herring",
        "InlineSkate",
        "InsectWingbeatSound",
        "LargeKitchenAppliances",
        "Lightning2",
        "Lightning7",
        "Mallat",
        "Meat",
        "MedicalImages",
        "MiddlePhalanxOutlineCorrect",
        "MiddlePhalanxOutlineAgeGroup",
        "MiddlePhalanxTW",
        "MoteStrain",
        "NonInvasiveFetalECGThorax1",
        "NonInvasiveFetalECGThorax2",
        "OliveOil",
        "OSULeaf",
        "PhalangesOutlinesCorrect",
        "Phoneme",
        "Plane",
        "ProximalPhalanxOutlineCorrect",
        "ProximalPhalanxOutlineAgeGroup",
        "ProximalPhalanxTW",
        "RefrigerationDevices",
        "ScreenType",
        "ShapeletSim",
        "ShapesAll",
        "SmallKitchenAppliances",
        "SonyAIBORobotSurface1",
        "SonyAIBORobotSurface2",
        #    "StarlightCurves",
        "Strawberry",
        "SwedishLeaf",
        "Symbols",
        "SyntheticControl",
        "ToeSegmentation1",
        "ToeSegmentation2",
        "Trace",
        "TwoLeadECG",
        "TwoPatterns",
        "UWaveGestureLibraryX",
        "UWaveGestureLibraryY",
        "UWaveGestureLibraryZ",
        "UWaveGestureLibraryAll",
        "Wafer",
        "Wine",
        "WordSynonyms",
        "Worms",
        "WormsTwoClass",
        "Yoga",
        ]


def set_classifier(cls, resampleId, verbosity):
    """
    Basic way of determining the classifier to build. To differentiate settings just and another elif. So,
    for example, if
    you wanted tuned TSF, you just pass TuneTSF and set up the tuning mechanism in the elif.
    This may well get superceded, it is just how e have always done it
    :param cls: String indicating which classifier you want
    :return: A classifier.

    """
    cls = cls.lower()
    if cls == 'dtw_knn':
        return DtwKnn(random_state = resampleId,
                      verbosity = verbosity,
                      n_jobs = -1)
    if cls == 'wdtw_knn':
        return WdtwKnn(random_state = resampleId,
                      verbosity = verbosity,
                      n_jobs = -1)
    if cls == 'ddtw_knn':
        return DdtwKnn(random_state = resampleId,
                      verbosity = verbosity,
                      n_jobs = -1)
    if cls == 'wddtw_knn':
        return WddtwKnn(random_state = resampleId,
                      verbosity = verbosity,
                      n_jobs = -1)
    if cls == 'msm_knn':
        return MsmKnn(random_state = resampleId,
                      verbosity = verbosity,
                      n_jobs = -1)
    if cls == 'lcss_knn':
        return LcssKnn(random_state = resampleId,
                      verbosity = verbosity,
                      n_jobs = -1)
    if cls == 'erp_knn':
        return ErpKnn(random_state = resampleId,
                      verbosity = verbosity,
                      n_jobs = -1)
    if cls == 'twe_knn':
        return TweKnn(random_state = resampleId,
                      verbosity = verbosity,
                      n_jobs = -1)
    if cls == 'dtw_svm':
        return DtwSvm(random_state = resampleId,
                      verbosity = verbosity,
                      n_jobs = -1)
    if cls == 'wdtw_svm':
        return WdtwSvm(random_state = resampleId,
                      verbosity = verbosity,
                      n_jobs = -1)
    if cls == 'ddtw_svm':
        return DdtwSvm(random_state = resampleId,
                      verbosity = verbosity,
                      n_jobs = -1)
    if cls == 'wddtw_svm':
        return WddtwSvm(random_state = resampleId,
                      verbosity = verbosity,
                      n_jobs = -1)
    if cls == 'msm_svm':
        return MsmSvm(random_state = resampleId,
                      verbosity = verbosity,
                      n_jobs = -1)
    if cls == 'lcss_svm':
        return LcssSvm(random_state = resampleId,
                      verbosity = verbosity,
                      n_jobs = -1)
    if cls == 'erp_svm':
        return ErpSvm(random_state = resampleId,
                      verbosity = verbosity,
                      n_jobs = -1)
    if cls == 'twe_svm':
        return TweSvm(random_state = resampleId,
                      verbosity = verbosity,
                      n_jobs = -1)
    if cls == 'pt' or cls == 'proximity_tree':
        return sktime.classifiers.proximity.ProximityTree(
                random_state = resampleId,
                verbosity = verbosity,
                )
    if cls == 'pf' or cls == 'proximity_forest':
        return sktime.classifiers.proximity.ProximityForest(
                random_state = resampleId,
                verbosity = verbosity,
                )
    if cls == 'ps' or cls == 'proximity_stump':
        return sktime.classifiers.proximity.ProximityStump(
                random_state = resampleId,
                verbosity = verbosity,
                n_jobs = -1
                )
    if cls == 'rise':
        return fb.RandomIntervalSpectralForest(random_state = resampleId)
    elif cls == 'tsf':
        return ib.TimeSeriesForest(random_state = resampleId)
    elif cls == 'boss':
        return db.BOSSEnsemble()
    # elif classifier == 'elasticensemble':
    #     return dist.ElasticEnsemble()
    elif cls == 'tsf_markus':
        return ensemble.TimeSeriesForestClassifier()
    else:
        raise Exception('Unknown classifier: ' + str(cls))


def run_experiment(datasets_dir_path, results_dir_path, classifier_name, dataset_name, resample_seed,
                   overwrite_results = False, verbosity = 0, format = ".ts", estimate_train = False):
    """
    Method to run a basic experiment and write the results to files called testFold<resampleID>.csv and, if required,
    trainFold<resampleID>.csv.
    :param datasets_dir_path: Location of problem files, full path.
    :param results_dir_path: Location of where to write results. Any required directories will be created
    :param classifier_name: determines which classifier to use, as defined in set_classifier. This assumes
    predict_proba is
    implemented, to avoid predicting twice. May break some classifiers though
    :param dataset_name: Name of problem. Files must be  <problem_path>/<dataset>/<dataset>+"_TRAIN"+format,
    same for "_TEST"
    :param resample_seed: Seed for resampling. If set to 0, the default train/test split from file is used. Also used
    in
    output file name.
    :param overwrite_results: if set to False, this will only build results if there is not a result file already
    present. If
    True, it will overwrite anything already there
    :param format: Valid formats are ".ts", ".arff" and ".long". For more info on format, see
    https://github.com/alan-turing-institute/sktime/blob/master/examples/Loading%20Data%20Examples.ipynb
    :param estimate_train: whether to generate train files or not. If true, it performs a 10xCV on the train and saves
    :return:
    """
    classifier_name = classifier_name.upper()
    build_test = True
    if not overwrite_results:
        full_path = str(results_dir_path) + "/" + str(classifier_name) + "/Predictions/" + str(
            dataset_name) + "/testFold" + str(resample_seed) + ".csv"
        if os.path.exists(full_path):
            print(full_path + " Already exists and overwrite set to false, not building Test")
            build_test = False
        if estimate_train:
            full_path = str(results_dir_path) + "/" + str(classifier_name) + "/Predictions/" + str(
                dataset_name) + "/trainFold" + str(
                    resample_seed) + ".csv"
            if os.path.exists(full_path):
                print(full_path + " Already exists and overwrite set to false, not building Train")
                estimate_train = False
        if estimate_train == False and build_test == False:
            return

    # TO DO: Automatically differentiate between problem types, currently only works with .ts
    trainX, trainY = load_ts(datasets_dir_path + '/' + dataset_name + '/' + dataset_name + '_TRAIN' + format)
    testX, testY = load_ts(datasets_dir_path + '/' + dataset_name + '/' + dataset_name + '_TEST' + format)
    if resample_seed != 0:
        allLabels = np.concatenate((trainY, testY), axis = None)
        allData = pd.concat([trainX, testX])
        train_size = len(trainY) / (len(trainY) + len(testY))
        trainX, testX, trainY, testY = train_test_split(allData, allLabels, train_size = train_size,
                                                        random_state = resample_seed, shuffle = True,
                                                        stratify = allLabels)

    le = preprocessing.LabelEncoder()
    le.fit(trainY)
    trainY = le.transform(trainY)
    testY = le.transform(testY)
    classifier = set_classifier(classifier_name, resample_seed, verbosity)
    print(classifier_name + " on " + dataset_name + " resample number " + str(resample_seed))
    if build_test:
        # TO DO : use sklearn CV
        start = int(round(time.time() * 1000))
        classifier.fit(trainX, trainY)
        build_time = int(round(time.time() * 1000)) - start
        start = int(round(time.time() * 1000))
        probs = classifier.predict_proba(testX)
        preds = classifier.classes_[np.argmax(probs, axis = 1)]
        test_time = int(round(time.time() * 1000)) - start
        ac = accuracy_score(testY, preds)
        print(
            classifier_name + " on " + dataset_name + " resample number " + str(resample_seed) + ' test acc: ' + str(ac)
            + ' test time: ' + str(test_time) + ' build time: ' + str(build_time))
        #        print(str(classifier.findEnsembleTrainAcc(trainX, trainY)))
        second = str(classifier.get_params())
        third = str(ac) + "," + str(build_time) + "," + str(test_time) + ",-1,-1," + str(
            len(classifier.classes_)) + "," + str(classifier.classes_)
        write_results_to_uea_format(second_line = second, third_line = third, output_path = results_dir_path,
                                    classifier_name = classifier_name, resample_seed = resample_seed,
                                    predicted_class_vals = preds, actual_probas = probs, dataset_name = dataset_name,
                                    actual_class_vals = testY, split = 'TEST')
    if estimate_train:
        start = int(round(time.time() * 1000))
        if build_test and hasattr(classifier, "get_train_probs"):  # Normally Can only do this if test has been built
            # ... well not necessarily true, but will do for now
            train_probs = classifier.get_train_probs(trainX)
        else:
            train_probs = cross_val_predict(classifier, X = trainX, y = trainY, cv = 10, method = 'predict_proba')
        train_time = int(round(time.time() * 1000)) - start
        train_preds = classifier.classes_[np.argmax(train_probs, axis = 1)]
        train_acc = accuracy_score(trainY, train_preds)
        print(classifier_name + " on " + dataset_name + " resample number " + str(resample_seed) + ' train acc: ' + str(
            train_acc)
              + ' time: ' + str(train_time))
        second = str(classifier.get_params())
        third = str(train_acc) + "," + str(train_time) + ",-1,-1,-1," + str(len(classifier.classes_)) + "," + str(
            classifier.classes_)
        write_results_to_uea_format(second_line = second, third_line = third, output_path = results_dir_path,
                                    classifier_name = classifier_name, resample_seed = resample_seed,
                                    predicted_class_vals = train_preds, actual_probas = train_probs,
                                    dataset_name = dataset_name, actual_class_vals = trainY, split = 'TRAIN')


def write_results_to_uea_format(output_path, classifier_name, dataset_name, actual_class_vals,
                                predicted_class_vals, split = 'TEST', resample_seed = 0, actual_probas = None,
                                second_line = "No Parameter Info", third_line = "N/A", class_labels = None):
    """
    This is very alpha and I will probably completely change the structure once train fold is sorted, as that internally
    does all this I think!
    Output mirrors that produced by this Java
    https://github.com/TonyBagnall/uea-tsc/blob/master/src/main/java/experiments/Experiments.java
    :param output_path:
    :param classifier_name:
    :param dataset_name:
    :param actual_class_vals:
    :param predicted_class_vals:
    :param split:
    :param resample_seed:
    :param actual_probas:
    :param second_line:
    :param third_line:
    :param class_labels:
    :return:
    """
    if len(actual_class_vals) != len(predicted_class_vals):
        raise IndexError("The number of predicted class values is not the same as the number of actual class values")

    try:
        os.makedirs(str(output_path) + "/" + str(classifier_name) + "/Predictions/" + str(dataset_name) + "/")
        os.chmod(str(output_path), 0o777)
        os.chmod(str(output_path) + "/" + str(classifier_name), 0o777)
        os.chmod(str(output_path) + "/" + str(classifier_name) + "/Predictions", 0o777)
        os.chmod(str(output_path) + "/" + str(classifier_name) + "/Predictions/" + str(dataset_name), 0o777)
    except os.error:
        pass  # raises os.error if path already exists

    if split == 'TRAIN' or split == 'train':
        train_or_test = "train"
    elif split == 'TEST' or split == 'test':
        train_or_test = "test"
    else:
        raise ValueError("Unknown 'split' value - should be TRAIN/train or TEST/test")

    filepath = str(output_path) + "/" + str(classifier_name) + "/Predictions/" + str(dataset_name) + "/" + str(
            train_or_test) + "Fold" + str(resample_seed) + ".csv"
    file = open(filepath, "w")

    # print(classifier_name+" on "+dataset_name+" for resample "+str(resample_seed)+"   "+train_or_test+" data has
    # line three "+third_line)
    # the first line of the output file is in the form of:
    # <classifierName>,<datasetName>,<train/test>,<Class Labels>
    file.write(str(dataset_name) + "," + str(classifier_name) + "," + str(train_or_test) + "," + str(
        resample_seed) + ",MILLISECONDS,PREDICTIONS, Generated by experiments.py")
    file.write("\n")

    # the second line of the output is free form and classifier-specific; usually this will record info
    # such as build time, parameter options used, any constituent model names for ensembles, etc.
    file.write(str(second_line) + "\n")

    # the third line of the file is the accuracy (should be between 0 and 1 inclusive). If this is a train
    # output file then it will be a training estimate of the classifier on the training data only (e.g.
    # 10-fold cv, leave-one-out cv, etc.). If this is a test output file, it should be the output
    # of the estimator on the test data (likely trained on the training data for a-priori parameter optimisation)
    file.write(str(third_line))
    file.write("\n")

    # from line 4 onwards each line should include the actual and predicted class labels (comma-separated). If
    # present, for each case, the probabilities of predicting every class value for this case should also be
    # appended to the line (a space is also included between the predicted value and the predict_proba). E.g.:
    #
    # if predict_proba data IS provided for case i:
    #   actual_class_val[i], predicted_class_val[i],,prob_class_0[i],prob_class_1[i],...,prob_class_c[i]
    #
    # if predict_proba data IS NOT provided for case i:
    #   actual_class_val[i], predicted_class_val[i]
    for i in range(0, len(predicted_class_vals)):
        file.write(str(actual_class_vals[i]) + "," + str(predicted_class_vals[i]))
        if actual_probas is not None:
            file.write(",")
            for j in actual_probas[i]:
                file.write("," + str(j))
            file.write("\n")

    file.close()

    os.chmod(filepath, 0o777)


if __name__ == "__main__":
    """
    Example simple usage, with arguments input via script or hard coded for testing
    """
    print('experimenting...')
    if sys.argv.__len__() > 1:  # cluster run, this is fragile
        parser = argparse.ArgumentParser(description = 'Run experiments locally or on the cluster')
        parser.add_argument('datasets_dir_path', help = "path to dir containing datasets / problems")
        parser.add_argument('dataset_name', help = "name of the dataset")
        parser.add_argument('classifier_name', help = "name of the classifier")
        parser.add_argument('results_dir_path', help = "path to results dir")
        parser.add_argument('resample_seed', help = "seed for generating random numbers", type = int)
        parser.add_argument('-v', '--verbosity', help = "verbosity of output", type = int, nargs = '?', default = 0)
        parser.add_argument('-o', '--overwrite_results', help = "overwrite existing results", action = 'store_true')
        parser.add_argument('-t', '--estimate_train', help = "produce an estimate of the train set",
                            action = 'store_true')
        args = vars(parser.parse_args())
        print(args)
        # for i in range(0, 30):
        #     args['resample_seed'] = i
        #     run_experiment(**args)
        run_experiment(**args)
    else:  # Local run
        data_dir = "/scratch/datasets/"
        results_dir = "/scratch/results"
        #        data_dir = "C:/Users/ajb/Dropbox/Turing Project/ExampleDataSets/"
        #        results_dir = "C:/Users/ajb/Dropbox/Turing Project/Results/"
        classifier = "PS"
        resample = 3
        # for i in range(0, len(datasets)):
        #     dataset = datasets[i]
        dataset = "Beef"
        tf = False
        run_experiment(overwrite_results = True, datasets_dir_path = data_dir, results_dir_path = results_dir,
                       classifier_name = classifier, dataset_name = dataset, resample_seed = resample,
                       estimate_train = tf)<|MERGE_RESOLUTION|>--- conflicted
+++ resolved
@@ -1,13 +1,10 @@
 import os
 
 import sktime.classifiers.proximity
-<<<<<<< HEAD
 from sktime.transformers.kernels import DtwSvm, WdtwSvm, DdtwSvm, WddtwSvm, MsmSvm, LcssSvm, ErpSvm
-=======
 from sktime.transformers.kernels import DtwSvm, WdtwSvm, DdtwSvm, WddtwSvm, MsmSvm, LcssSvm, ErpSvm, TweSvm, WdtwKnn, \
     MsmKnn, LcssKnn, ErpKnn, TweKnn, DdtwKnn, WddtwKnn
 from sktime.transformers.kernels import DtwSvm, DtwKnn
->>>>>>> 12890b53
 
 os.environ["MKL_NUM_THREADS"] = "1"  # must be done before numpy import!!
 os.environ["NUMEXPR_NUM_THREADS"] = "1"  # must be done before numpy import!!
