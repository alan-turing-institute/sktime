--- conflicted
+++ resolved
@@ -7,14 +7,7 @@
   only:
     - master
     - dev
-<<<<<<< HEAD
-<<<<<<< HEAD
-=======
     - /^v[0-9]+\.[0-9]+\.[0-9]+/  # allow builds on tags
->>>>>>> 67c56be8b1e838f2628df829946f795b7dba9aed
-=======
-    - /^v[0-9]+\.[0-9]+\.[0-9]+/  # allow builds on tags
->>>>>>> f29b45e0
 
 language: shell  # 'language: python' is an error on Travis CI with macOS
 
@@ -27,18 +20,8 @@
 
 env:
   global:
-<<<<<<< HEAD
-<<<<<<< HEAD
-    - TRAVIS_DEPLOY_BRANCH="master"  # branch on which to deploy build artifacts and website
-    - TRAVIS_DEPLOY_JOB_NAME="osx-py37"  # job on which to deploy website
-=======
     - DEPLOY_BRANCH="master"  # branch on which to deploy build artifacts and website
     - DEPLOY_JOB_NAME="osx-py37"  # job on which to deploy website
->>>>>>> 67c56be8b1e838f2628df829946f795b7dba9aed
-=======
-    - DEPLOY_BRANCH="master"  # branch on which to deploy build artifacts and website
-    - DEPLOY_JOB_NAME="osx-py37"  # job on which to deploy website
->>>>>>> f29b45e0
 
     - OMP_NUM_THREADS=4
     - OPENBLAS_NUM_THREADS=4
@@ -79,22 +62,6 @@
     update: true
 
 install:
-<<<<<<< HEAD
-<<<<<<< HEAD
-  - source build_tools/travis/install.sh  # build environment
-=======
-  # build and install sktime
-  - source build_tools/travis/install.sh
->>>>>>> f29b45e0
-
-script:
-  # run unit tests
-  - bash build_tools/travis/test_script.sh
-
-after_success:
-<<<<<<< HEAD
-  - source build_tools/travis/after_success.sh
-=======
   # build and install sktime
   - source build_tools/travis/install.sh
 
@@ -105,52 +72,11 @@
 after_success:
   # generate docs
   - bash build_tools/travis/after_success.sh
->>>>>>> 67c56be8b1e838f2628df829946f795b7dba9aed
-=======
-  # generate docs
-  - bash build_tools/travis/after_success.sh
->>>>>>> f29b45e0
 
 before_deploy:
   - cd $TRAVIS_BUILD_DIR
 
 deploy:
-<<<<<<< HEAD
-<<<<<<< HEAD
-  # website is always deployed on master branch
-=======
-  # deploy website on master branch
->>>>>>> f29b45e0
-  - provider: pages
-    skip_cleanup: true  # skip clean up which would delete build artifacts
-    local_dir: "./docs/_build/html"
-    github_token: $GITHUB_TOKEN  # Generated in Github settings page of your repo, set in travis settings
-    keep_history: false
-    on:
-      branch: $DEPLOY_BRANCH  # deploy only on master
-      condition: $TRAVIS_JOB_NAME = $DEPLOY_JOB_NAME  # deploy only on macOS build
-
-#  # release is deployed only on tagged commits on master
-#  - provider: releases
-#    skip_cleanup: true
-#    api_key: $GITHUB_TOKEN
-#    draft: true
-#    file_glob: true  # enable wildcards in file
-#    file: dist/*  # files to upload
-#    on:
-#      tags: true  # deploy only on tags
-
-  # deploy to pypi on tagged commits on master
-  - provider: pypi
-    skip_cleanup: true
-    username: "__token__"
-    password: $PYPI_PASSWORD
-    skip_existing: true
-    on:
-<<<<<<< HEAD
-      tags: true  # deploy only on tags
-      condition: ($TRAVIS_BRANCH = $TRAVIS_DEPLOY_BRANCH) AND ($TRAVIS_TAG =~ /^v[0-9]\.[0-9]\.[0-9]$/)
-=======
   # deploy website on master branch
   - provider: pages
     skip_cleanup: true  # skip clean up which would delete build artifacts
@@ -178,8 +104,4 @@
     password: $PYPI_PASSWORD
     skip_existing: true
     on:
-      tags: true
->>>>>>> 67c56be8b1e838f2628df829946f795b7dba9aed
-=======
-      tags: true
->>>>>>> f29b45e0
+      tags: true